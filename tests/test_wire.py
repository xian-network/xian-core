--- conflicted
+++ resolved
@@ -2,64 +2,43 @@
 
 from abci.encoding import (
     write_message,
-    read_message,
+    read_messages,
 )
 
-<<<<<<< HEAD
+
 from abci.types_pb2 import (
     Request,
     RequestEcho,
     RequestInfo,
 )
 
+
 def test_raw_decoding():
-=======
-def test_encoding_decoding():
-    echo = to_request_echo('hello')
-    raw = write_message(echo)
-    buffer = BytesIO(raw)
-    message = next(read_messages(buffer, types.Request))
-    assert 'echo' == message.WhichOneof("value")
 
-    info = to_request_info()
-    raw1 = write_message(info)
-    buffer1 = BytesIO(raw1)
-    message = next(read_messages(buffer1, types.Request))
-    assert 'info' == message.WhichOneof("value")
-
-def test_flow():
->>>>>>> 089f096c
     from io import BytesIO
     # info + flush request
     inbound = b'\x14"\x08\n\x060.16.0\x04\x1a\x00'
     data = BytesIO(inbound)
 
-<<<<<<< HEAD
-    req_type,_  = read_message(data, Request)
+    req_type = next(read_messages(data, Request))
     assert 'info' == req_type.WhichOneof("value")
 
-    req_type2, _  = read_message(data, Request)
+    req_type2 = next(read_messages(data, Request))
     assert 'flush' == req_type2.WhichOneof("value")
-=======
-    message = next(read_messages(data, types.Request))
-    assert 'info' == message.WhichOneof("value")
-
-    message = next(read_messages(data, types.Request))
-    assert 'flush' == message.WhichOneof("value")
->>>>>>> 089f096c
 
     assert data.read() == b''
+
 
 def test_encoding_decoding():
     echo = Request(echo=RequestEcho(message="hello"))
     #echo = to_request_echo('hello')
     raw = write_message(echo)
     buffer = BytesIO(raw)
-    req, _ = read_message(buffer, Request)
+    req = next(read_messages(buffer, Request))
     assert 'echo' == req.WhichOneof("value")
 
     info = Request(info=RequestInfo(version="18.0"))
     raw1 = write_message(info)
     buffer1 = BytesIO(raw1)
-    req, _ = read_message(buffer1, Request)
+    req = next(read_messages(buffer1, Request))
     assert 'info' == req.WhichOneof("value")