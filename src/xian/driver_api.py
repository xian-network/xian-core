from contracting.db.driver import (
    ContractDriver,
)
from contracting.stdlib.bridge.decimal import ContractingDecimal

LATEST_BLOCK_HASH_KEY = "__latest_block.hash"
LATEST_BLOCK_HEIGHT_KEY = "__latest_block.height"
DUST_EXPONENT = 8

def get_latest_block_hash(driver: ContractDriver):
    latest_hash = driver.get(LATEST_BLOCK_HASH_KEY)
    if latest_hash is None:
        return b""
    return latest_hash


def set_latest_block_hash(h, driver: ContractDriver):
    driver.set(LATEST_BLOCK_HASH_KEY, h)


def get_latest_block_height(driver: ContractDriver):
    h = driver.get(LATEST_BLOCK_HEIGHT_KEY, save=False)
    if h is None:
        return 0

    if type(h) == ContractingDecimal:
        h = int(h._d)

    return int(h)


def set_latest_block_height(h, driver: ContractDriver):
    driver.set(LATEST_BLOCK_HEIGHT_KEY, int(h))


def get_value_of_key(item: str, driver: ContractDriver):
    return driver.get(item)

def distribute_rewards(stamp_rewards_amount, stamp_rewards_contract, reward_manager, driver, client):
    if stamp_rewards_amount > 0:
        (
            master_reward,
            foundation_reward,
            developer_mapping,
        ) = reward_manager.calculate_tx_output_rewards(
            total_stamps_to_split=stamp_rewards_amount,
            contract=stamp_rewards_contract,
            client=client,
        )

        stamp_cost = driver.get("stamp_cost.S:value")

        master_reward /= stamp_cost
        foundation_reward /= stamp_cost

        rewards = []

        for m in driver.get("masternodes.S:members"):
<<<<<<< HEAD
            m_balance = driver.get(f"currency.balances:{m}", 0)
=======
            m_balance = driver.get(f"currency.balances:{m}") or 0
>>>>>>> ab8e1683
            m_balance_after = round((m_balance + master_reward), DUST_EXPONENT)
            rewards.append(
                driver.set(f"currency.balances:{m}", m_balance_after)
            )

        foundation_wallet = driver.get("foundation.owner")
        foundation_balance = driver.get(f"currency.balances:{foundation_wallet}") or 0
        foundation_balance_after = round((foundation_balance + foundation_reward), DUST_EXPONENT)
        rewards.append(
            driver.set(f"currency.balances:{foundation_wallet}", foundation_balance_after)
        )

        # Send rewards to each developer calculated from the block
        for recipient, amount in developer_mapping.items():
            if recipient == "sys" or recipient == None: # That is genesis contracts or the submission contract
                recipient = driver.get("foundation.owner")
            dev_reward = round((amount / stamp_cost), DUST_EXPONENT)
            recipient_balance = driver.get(f"currency.balances:{recipient}") or 0
            recipient_balance_after = round((recipient_balance + dev_reward), DUST_EXPONENT)
            rewards.append(
                driver.set(f"currency.balances:{recipient}", recipient_balance_after)
            )
    return rewards

def distribute_static_rewards(driver, master_reward=None, foundation_reward=None):
    rewards = []
    for m in driver.get("masternodes.S:members"):
        m_balance = driver.get(f"currency.balances:{m}") or 0
        m_balance_after = round((m_balance + master_reward), DUST_EXPONENT)
        rewards.append(
            driver.set(f"currency.balances:{m}", m_balance_after)
        )

    foundation_wallet = driver.get("foundation.owner")
    foundation_balance = driver.get(f"currency.balances:{foundation_wallet}") or 0
    foundation_balance_after = round((foundation_balance + foundation_reward), DUST_EXPONENT)
    rewards.append(
        driver.set(f"currency.balances:{foundation_wallet}", foundation_balance_after)
    )
    return rewards<|MERGE_RESOLUTION|>--- conflicted
+++ resolved
@@ -56,11 +56,7 @@
         rewards = []
 
         for m in driver.get("masternodes.S:members"):
-<<<<<<< HEAD
-            m_balance = driver.get(f"currency.balances:{m}", 0)
-=======
             m_balance = driver.get(f"currency.balances:{m}") or 0
->>>>>>> ab8e1683
             m_balance_after = round((m_balance + master_reward), DUST_EXPONENT)
             rewards.append(
                 driver.set(f"currency.balances:{m}", m_balance_after)
