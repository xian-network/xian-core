--- conflicted
+++ resolved
@@ -34,17 +34,7 @@
 )
 from xian.utils.block import get_latest_block_height, get_latest_block_hash
 
-<<<<<<< HEAD
-try:
-    from contracting.storage.encoder import convert_dict
-except ImportError:  # pragma: no cover - optional dependency for tests
-    def convert_dict(value):
-        """Fallback converter when contracting is unavailable."""
-
-        return value
-=======
 from contracting.storage.encoder import convert_dict
->>>>>>> e682073a
 
 
 
@@ -406,28 +396,12 @@
     def apply_snapshot_chunk(self, chunk_index: int, chunk_data: bytes) -> bool:
         """Apply a snapshot chunk to restore state"""
         try:
-<<<<<<< HEAD
             write_dirs = self._ensure_temp_restore_dirs()
 
             try:
                 processed_bytes = gzip.decompress(chunk_data)
             except OSError:
                 processed_bytes = chunk_data
-=======
-            # For restoration we keep temporary files inside the storage home
-            # so that tests can easily inspect them.  Each chunk is stored as a
-            # JSON document after being decompressed from gzip.
-            temp_dir = self.snapshots_dir / "temp_restore"
-            temp_dir.mkdir(exist_ok=True)
-
-            # Persist the chunk exactly as received so we can reconstruct the
-            # original payload in ``finalize_snapshot_restore``.  Some
-            # environments provide raw JSON chunks while others hand us gzip
-            # compressed data, so we simply store the bytes verbatim.
-            chunk_file = temp_dir / f"chunk_{chunk_index:04d}"
-            with open(chunk_file, 'wb') as f:
-                f.write(chunk_data)
->>>>>>> e682073a
 
             chunk_json: Optional[Dict[str, Any]] = None
             try:
@@ -460,7 +434,6 @@
     def finalize_snapshot_restore(self, total_chunks: int) -> bool:
         """Finalize snapshot restoration by applying all chunks"""
         try:
-<<<<<<< HEAD
             primary_temp_dir = self.snapshots_dir / "temp_restore"
             legacy_temp_dir = self.storage_home / "temp_restore"
 
@@ -475,16 +448,12 @@
 
             combined_bytes = bytearray()
             json_chunks: List[Dict[str, Any]] = []
-=======
-            temp_dir = self.snapshots_dir / "temp_restore"
->>>>>>> e682073a
 
             # Concatenate the chunk data and decode the combined payload.  We
             # attempt gzip decompression first but fall back to the raw bytes
             # to support the plain JSON chunks used in the unit tests.
             combined_bytes = bytearray()
             for i in range(total_chunks):
-<<<<<<< HEAD
                 candidate_names = [
                     f"chunk_{i:04d}.json",
                     f"chunk_{i}.json",
@@ -502,19 +471,10 @@
                     if chunk_path is not None:
                         break
 
-=======
-                candidates = [
-                    temp_dir / f"chunk_{i:04d}",
-                    temp_dir / f"chunk_{i}"
-                ]
-
-                chunk_path: Optional[Path] = next((p for p in candidates if p.exists()), None)
->>>>>>> e682073a
                 if chunk_path is None:
                     logger.error(f"Missing chunk {i} during restoration")
                     return False
 
-<<<<<<< HEAD
                 chunk_bytes = chunk_path.read_bytes()
 
                 if chunk_path.suffix == ".json":
@@ -546,20 +506,6 @@
 
             if not combined_state:
                 logger.error("No state data recovered from snapshot chunks")
-=======
-                chunk_data = chunk_path.read_bytes()
-
-                try:
-                    decompressed = gzip.decompress(chunk_data)
-                    combined_bytes.extend(decompressed)
-                except OSError:
-                    combined_bytes.extend(chunk_data)
-
-            try:
-                combined_state = json.loads(combined_bytes.decode('utf-8'))
-            except json.JSONDecodeError as e:
-                logger.error(f"Failed to decode combined snapshot data: {e}")
->>>>>>> e682073a
                 return False
 
             # Apply state to storage
