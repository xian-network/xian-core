import json

from cometbft.abci.v1beta1.types_pb2 import ResponseQuery
<<<<<<< HEAD
from xian.driver_api import (
    get_value_of_key,
    get_keys,
)
from xian.utils import encode_str, decode_transaction_bytes
=======
from xian.utils import encode_str
>>>>>>> 1992ef66
from abci.application import (
    OkCode, 
    ErrorCode
)
from contracting.stdlib.bridge.decimal import ContractingDecimal
from contracting.compilation import parser
from abci.utils import get_logger

logger = get_logger(__name__)


def query(self, req) -> ResponseQuery:
    """
    Query the application state
    Request Ex. http://localhost:26657/abci_query?path="path"
    (Yes you need to quote the path)
    """

    result = None
    key = ""

    try:
        request_path = req.path
        path_parts = [part for part in request_path.split("/") if part]

        # http://localhost:26657/abci_query?path="/get/currency.balances:c93dee52d7dc6cc43af44007c3b1dae5b730ccf18a9e6fb43521f8e4064561e6"
        if path_parts and path_parts[0] == "get":
            result = self.client.raw_driver.get(path_parts[1])
            key = path_parts[1]

        # http://localhost:26657/abci_query?path="/keys/currency.balances" BLOCK SERVICE MODE ONLY
        if self.block_service_mode:
            if path_parts[0] == "keys":
                result = self.client.raw_driver.get(path_parts[1])
            if path_parts[0] == "contracts":
                result = self.client.raw_driver.get_contract_files()

        # http://localhost:26657/abci_query?path="/estimate_stamps/<encoded_txn>" BLOCK SERVICE MODE ONLY
        if self.block_service_mode:
            if path_parts[0] == "estimate_stamps":
                raw_tx = path_parts[1]
                byte_data = bytes.fromhex(raw_tx)
                tx_hex = byte_data.decode("utf-8")
                tx = json.loads(tx_hex)
                result = self.stamp_estimator.execute(tx)

        # http://localhost:26657/abci_query?path="/health"
        if path_parts[0] == "health":
            result = "OK"

        # http://localhost:26657/abci_query?path="/get_next_nonce/ddd326fddb5d1677595311f298b744a4e9f415b577ac179a6afbf38483dc0791"
        if path_parts[0] == "get_next_nonce":
            result = self.nonce_storage.get_next_nonce(sender=path_parts[1])

        # http://localhost:26657/abci_query?path="/contract/con_some_contract"
        if path_parts[0] == "contract":
            result = self.client.raw_driver.get_contract(path_parts[1])

        # http://localhost:26657/abci_query?path="/contract_methods/con_some_contract"
        if path_parts[0] == "contract_methods":
            contract_code = self.client.raw_driver.get_contract(path_parts[1])
            if contract_code is not None:
                funcs = parser.methods_for_contract(contract_code)
                result = {"methods": funcs}

        # http://localhost:26657/abci_query?path="/contract_vars/con_some_contract"
        if path_parts[0] == "contract_vars":
            contract_code = self.client.raw_driver.get_contract(path_parts[1])
            if contract_code is not None:
                result = parser.variables_for_contract(contract_code)

        # http://localhost:26657/abci_query?path="/ping"
        if path_parts[0] == "ping":
            result = {'status': 'online'}

        if result:
            if isinstance(result, str):
                v = encode_str(result)
                type_of_data = "str"
            elif isinstance(result, int):
                v = encode_str(str(result))
                type_of_data = "int"
            elif isinstance(result, float) or isinstance(result, ContractingDecimal):
                v = encode_str(str(result))
                type_of_data = "decimal"
            elif isinstance(result, dict) or isinstance(result, list):
                v = encode_str(json.dumps(result))
                type_of_data = "str"
            else:
                v = encode_str(str(result))
                type_of_data = "str"
        else:
            # If no result, return a byte string representing None
            v = b"\x00"
            type_of_data = "None"

    except Exception as e:
        logger.error(f"QUERY ERROR: {e}")
        return ResponseQuery(code=ErrorCode, log=f"QUERY ERROR")

    return ResponseQuery(code=OkCode, value=v, info=type_of_data, key=encode_str(key))<|MERGE_RESOLUTION|>--- conflicted
+++ resolved
@@ -1,17 +1,9 @@
 import json
 
 from cometbft.abci.v1beta1.types_pb2 import ResponseQuery
-<<<<<<< HEAD
-from xian.driver_api import (
-    get_value_of_key,
-    get_keys,
-)
-from xian.utils import encode_str, decode_transaction_bytes
-=======
 from xian.utils import encode_str
->>>>>>> 1992ef66
 from abci.application import (
-    OkCode, 
+    OkCode,
     ErrorCode
 )
 from contracting.stdlib.bridge.decimal import ContractingDecimal
