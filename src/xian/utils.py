import binascii
import json
import struct
import toml
import nacl
import nacl.encoding
import nacl.signing
import hashlib

import xian.constants as c

from contracting.stdlib.bridge.decimal import ContractingDecimal
from contracting.stdlib.bridge.time import Datetime
from contracting.db.encoder import encode, decode
from xian.exceptions import TransactionException
from abci.utils import get_logger


# Z85CHARS is the base 85 symbol table
Z85CHARS = b"0123456789abcdefghijklmnopqrstuvwxyzABCDEFGHIJKLMNOPQRSTUVWXYZ.-:+=^!/*?&<>()[]{}@%$#"
# Z85MAP maps integers in [0,84] to the appropriate character in Z85CHARS
Z85MAP = {c: idx for idx, c in enumerate(Z85CHARS)}

_85s = [85**i for i in range(5)][::-1]

# Logging
logger = get_logger(__name__)


def z85_encode(rawbytes):
    """encode raw bytes into Z85"""
    # Accepts only byte arrays bounded to 4 bytes
    if len(rawbytes) % 4:
        raise ValueError("length must be multiple of 4, not %i" % len(rawbytes))

    nvalues = len(rawbytes) / 4

    values = struct.unpack(">%dI" % nvalues, rawbytes)
    encoded = []
    for v in values:
        for offset in _85s:
            encoded.append(Z85CHARS[(v // offset) % 85])

    return bytes(encoded)


def z85_decode(z85bytes):
    """decode Z85 bytes to raw bytes, accepts ASCII string"""
    if isinstance(z85bytes, str):
        try:
            z85bytes = z85bytes.encode("ascii")
        except UnicodeEncodeError:
            raise ValueError("string argument should contain only ASCII characters")

    if len(z85bytes) % 5:
        raise ValueError("Z85 length must be multiple of 5, not %i" % len(z85bytes))

    nvalues = len(z85bytes) / 5
    values = []
    for i in range(0, len(z85bytes), 5):
        value = 0
        for j, offset in enumerate(_85s):
            value += Z85MAP[z85bytes[i + j]] * offset
        values.append(value)
    return struct.pack(">%dI" % nvalues, *values)


def verify(vk: str, msg: str, signature: str):
    vk = bytes.fromhex(vk)
    msg = msg.encode()
    signature = bytes.fromhex(signature)

    vk = nacl.signing.VerifyKey(vk)
    try:
        vk.verify(msg, signature)
    except nacl.exceptions.BadSignatureError:
        return False
    return True


def hash_list(obj: list) -> bytes:
    h = hashlib.sha3_256()
    str = "".join(obj)
    encoded_tx = encode(str).encode()
    h.update(encoded_tx)
    return h.hexdigest().encode("utf-8")


def hash_from_rewards(rewards):
    h = hashlib.sha3_256()
    encoded_rewards = encode(rewards).encode()
    h.update(encoded_rewards)
    return h.hexdigest()


def encode_int(value):
    return struct.pack(">I", value)


def encode_number(value):
    return struct.pack(">d", value)


def encode_str(value):
    return value.encode("utf-8")


def decode_number(string):
    return struct.unpack(">I", string)[0]


def decode_str(string):
    return string.decode("utf-8")


def decode_json(raw):
    return json.loads(raw.decode("utf-8"))


def decode_transaction_bytes(raw):
    tx_bytes = raw
    tx_hex = tx_bytes.decode("utf-8")
    tx_decoded_bytes = bytes.fromhex(tx_hex)
    tx_str = tx_decoded_bytes.decode("utf-8")
    tx_json = json.loads(tx_str)
    return tx_json


def unpack_transaction(tx):
    timestamp = tx["metadata"].get("timestamp", None)
    if timestamp:
        print("Please remove timestamp from metadata")
    chain_id = tx["payload"].get("chain_id", "")
    if not chain_id:
        print("Please add chain_id to payload")

    sender = tx["payload"]["sender"]
    signature = tx["metadata"]["signature"]
    tx_for_verification = {
        "chain_id": chain_id,
        "contract": tx["payload"]["contract"],
        "function": tx["payload"]["function"],
        "kwargs": tx["payload"]["kwargs"],
        "nonce": tx["payload"]["nonce"],
        "sender": tx["payload"]["sender"],
        "stamps_supplied": tx["payload"]["stamps_supplied"],
    }
    tx_for_verification = encode(decode(encode(tx_for_verification)))
    return sender, signature, tx_for_verification


def get_nanotime_from_block_time(timeobj) -> int:
    seconds = timeobj.seconds
    nanos = timeobj.nanos
    return (seconds * 1_000_000_000) + nanos


def convert_binary_to_hex(binary_data):
    try:
        return binascii.hexlify(binary_data).decode()
    except UnicodeDecodeError as e:
        logger.error(f"The binary data could not be decoded with UTF-8 encoding: {e}")
        raise
    except Exception as e:
        logger.error(f"An unexpected error occurred: {e}")
        raise


def load_tendermint_config():
    if not (c.TENDERMINT_HOME.exists() and c.TENDERMINT_HOME.is_dir()):
        raise FileNotFoundError("You must initialize Tendermint first")
    if not (c.TENDERMINT_CONFIG.exists() and c.TENDERMINT_CONFIG.is_file()):
        raise FileNotFoundError(f"File not found: {c.TENDERMINT_CONFIG}")

    return toml.load(c.TENDERMINT_CONFIG)


def load_genesis_data():
    if not (c.TENDERMINT_GENESIS.exists() and c.TENDERMINT_GENESIS.is_file()):
        raise FileNotFoundError(f"File not found: {c.TENDERMINT_GENESIS}")

    with open(c.TENDERMINT_GENESIS, "r") as file:
        return json.load(file)


def stringify_decimals(obj):
    target_class = ContractingDecimal
    try:
        if isinstance(obj, target_class):
            return str(obj)
        elif isinstance(obj, dict):
            return {key: stringify_decimals(val) for key, val in obj.items()}
        elif isinstance(obj, list):
            return [stringify_decimals(elem) for elem in obj]
        elif isinstance(obj, Datetime):
            return str(obj)
        elif isinstance(obj, bytes):
            try:
                return obj.decode("utf-8")
            except UnicodeDecodeError:
                return str(obj)
        else:
            return obj
    except:
        return ""
    

def format_dictionary(d: dict) -> dict:
    for k, v in d.items():
        assert type(k) == str, 'Non-string key types not allowed.'
        if type(v) == list:
            for i in range(len(v)):
                if isinstance(v[i], dict):
                    v[i] = format_dictionary(v[i])
        elif isinstance(v, dict):
            d[k] = format_dictionary(v)
    return {k: v for k, v in sorted(d.items())}


def tx_hash_from_tx(tx):
    h = hashlib.sha3_256()
    tx_dict = format_dictionary(tx)
    encoded_tx = encode(tx_dict).encode()
    h.update(encoded_tx)
    return h.hexdigest()


def hash_from_validator_updates(validator_updates):
    h = hashlib.sha3_256()
<<<<<<< HEAD
    # Sort the list of validator updates to ensure that the hash is consistent
    print(validator_updates)
    validator_updates = sorted(validator_updates)
    # print(validator_updates)
    logger.info(f"Validator updates: {validator_updates}")
=======
>>>>>>> 6f488aaf
    encoded_validator_updates = str(validator_updates).encode()
    h.update(encoded_validator_updates)
    return h.hexdigest()


def hash_from_rewards(rewards):
    h = hashlib.sha3_256()
    encoded_rewards = encode(rewards).encode()
    h.update(encoded_rewards)
    return h.hexdigest()


def check_enough_stamps(
        balance: object,
        stamps_per_tau: object,
        stamps_supplied: object,
        contract: object = None,
        function: object = None,
        amount: object = 0
):

    if balance * stamps_per_tau < stamps_supplied:
        raise TransactionException('Transaction sender has too few stamps for this transaction')

    # Prevent people from sending their entire balances for free by checking if that is what they are doing.
    if contract == "currency" and function == "transfer":

        # If you have less than 2 transactions worth of tau after trying to send your amount, fail.
        if ((balance - amount) * stamps_per_tau) / 6 < 2:
            raise TransactionException('Transaction sender has too few stamps for this transaction')<|MERGE_RESOLUTION|>--- conflicted
+++ resolved
@@ -227,14 +227,6 @@
 
 def hash_from_validator_updates(validator_updates):
     h = hashlib.sha3_256()
-<<<<<<< HEAD
-    # Sort the list of validator updates to ensure that the hash is consistent
-    print(validator_updates)
-    validator_updates = sorted(validator_updates)
-    # print(validator_updates)
-    logger.info(f"Validator updates: {validator_updates}")
-=======
->>>>>>> 6f488aaf
     encoded_validator_updates = str(validator_updates).encode()
     h.update(encoded_validator_updates)
     return h.hexdigest()
