import os
import importlib
import sys
import gc

os.environ["PROTOCOL_BUFFERS_PYTHON_IMPLEMENTATION"] = "python"

from abci.utils import get_logger
from abci.server import ABCIServer
from abci.application import BaseApplication

from contracting.client import ContractingClient

from xian.methods import (
    init_chain,
    echo,
    info,
    check_tx,
    finalize_block,
    commit,
    process_proposal,
    prepare_proposal,
    query
)
from xian.upgrader import UpgradeHandler
from xian.validators import ValidatorHandler
from xian.storage import NonceStorage
<<<<<<< HEAD
from xian.node_base import Node
from xian.services.stamp_estimator import StampEstimator
=======
from xian.processor import TxProcessor
>>>>>>> 1992ef66

from xian.utils import (
    load_tendermint_config,
    load_genesis_data,
)

# Logging (30 = WARNING)
get_logger("requests").setLevel(30)
get_logger("urllib3").setLevel(30)
logger = get_logger(__name__)


def load_module(module_path, original_module_path):
    """
    Inplace replace of a module with a new one and taking its name.
    """
    try:
        # Replace all functions in the original module with the new modules functions
        module = importlib.import_module(module_path)
        modified_original_module = importlib.import_module(original_module_path)
        for name in dir(module):
            if name.startswith("__"):
                continue
            setattr(modified_original_module, name, getattr(module, name))
        sys.modules[original_module_path] = modified_original_module
        del sys.modules[module_path]
        gc.collect()
        logger.info(f"Loaded module {module_path}")
    except Exception as e:
        raise Exception(f"Failed to load module {module_path}: {e}")


class Xian(BaseApplication):
    def __init__(self):
        try:
            self.config = load_tendermint_config()
            self.genesis = load_genesis_data()
        except Exception as e:
            logger.error(e)
            raise SystemExit()

        self.client = ContractingClient()
        self.nonce_storage = NonceStorage(self.client)
        self.upgrader = UpgradeHandler(self)
        self.validator_handler = ValidatorHandler(self)
        self.tx_processor = TxProcessor(client=self.client)
        self.current_block_meta: dict = None
        self.fingerprint_hashes = []
        self.fingerprint_hash = None
        self.chain_id = self.genesis.get("chain_id", None)
        self.block_service_mode = self.config.get("block_service_mode", True)
        self.stamp_estimator = StampEstimator() if self.block_service_mode else None
        self.pruning_enabled = self.config.get("pruning_enabled", False)
        # If pruning is enabled, this is the number of blocks to keep history for
        self.blocks_to_keep = self.config.get("blocks_to_keep", 100000)
        self.app_version = 1

        if self.chain_id is None:
            raise ValueError("No value set for 'chain_id' in genesis block")

        if self.genesis.get("abci_genesis", None) is None:
            raise ValueError("No value set for 'abci_genesis' in Tendermint genesis.json")

        self.enable_tx_fee = True
        self.static_rewards = False
        self.static_rewards_amount_foundation = 1
        self.static_rewards_amount_validators = 1
        self.current_block_rewards = {}

    def echo(self, req):
        """
        Echo a string to test an ABCI client/server implementation
        """
        res = echo.echo(self, req)
        return res

    def info(self, req):
        """
        Called every time the application starts
        Return information about the application state.
        """
        res = info.info(self, req)
        return res

    def init_chain(self, req):
        """Called once upon genesis."""
        resp = init_chain.init_chain(self, req)
        return resp

    def check_tx(self, raw_tx):
        """
        Technically optional - not involved in processing blocks.
        Guardian of the mempool: every node runs CheckTx before letting a transaction into its local mempool.
        The transaction may come from an external user or another node
        """
        res = check_tx.check_tx(self, raw_tx)
        return res

    def finalize_block(self, req):
        """
        Contains the fields of the newly decided block.
        This method is equivalent to the call sequence BeginBlock, [DeliverTx], and EndBlock in the previous version of ABCI.
        """
        self.upgrader.check_version(req.height)
        res = finalize_block.finalize_block(self, req)
        return res

    def commit(self):
        """
        Signal the Application to persist the application state. Application is expected to persist its state at the end of this call, before calling ResponseCommit.
        """
        res = commit.commit(self)
        return res

    def process_proposal(self, req):
        """
        Contains all information on the proposed block needed to fully execute it.
        """
        res = process_proposal.process_proposal(self, req)
        return res

    def prepare_proposal(self, req):
        """
        RequestPrepareProposal contains a preliminary set of transactions txs that CometBFT retrieved from the mempool, called raw proposal. The Application can modify this set and return a modified set of transactions via ResponsePrepareProposal.txs .
        """
        res = prepare_proposal.prepare_proposal(self, req)
        return res

    def query(self, req):
        """
        Query the application state
        Request Ex. http://localhost:26657/abci_query?path="path"
        """
        res = query.query(self, req)
        return res


def main():
    app = ABCIServer(app=Xian())
    app.run()


if __name__ == "__main__":
    main()<|MERGE_RESOLUTION|>--- conflicted
+++ resolved
@@ -25,12 +25,8 @@
 from xian.upgrader import UpgradeHandler
 from xian.validators import ValidatorHandler
 from xian.storage import NonceStorage
-<<<<<<< HEAD
-from xian.node_base import Node
 from xian.services.stamp_estimator import StampEstimator
-=======
 from xian.processor import TxProcessor
->>>>>>> 1992ef66
 
 from xian.utils import (
     load_tendermint_config,
