--- conflicted
+++ resolved
@@ -155,21 +155,10 @@
             tx = decode_transaction_bytes(raw_tx)
             self.xian.validate_transaction(tx)
             sender, signature, payload = unpack_transaction(tx)
-<<<<<<< HEAD
             if not verify(sender, payload, signature):
                 return ResponseCheckTx(code=ErrorCode)
             if payload["chain_id"] != self.chain_id:
                 return ResponseCheckTx(code=ErrorCode)
-=======
-
-            if not verify(vk=sender, msg=payload, signature=signature):
-                return ResponseCheckTx(code=ErrorCode, info="Invalid Signature")
-                
-            payload = json.loads(payload)
-            if payload.get("chain_id") != self.chain_id:
-                return ResponseCheckTx(code=ErrorCode, info="Invalid Chain ID")
-            
->>>>>>> 4ab15a83
             return ResponseCheckTx(code=OkCode)
         except Exception as e:
             logger.error(e)
@@ -194,23 +183,9 @@
             "hash": hash,
         }
 
-        self.fingerprint_hashes.append(hash)
-<<<<<<< HEAD
-        
+        self.fingerprint_hashes.append(hash)        
         for tx in req.txs: 
             tx = decode_transaction_bytes(tx)
-=======
-
-        return ResponseBeginBlock()
-
-    def deliver_tx(self, tx_raw) -> ResponseDeliverTx:
-        """
-        Process each tx from the block & add to cached state.
-        """
-        try:
-            tx = decode_transaction_bytes(tx_raw)
-
->>>>>>> 4ab15a83
             # Attach metadata to the transaction
             tx["b_meta"] = self.current_block_meta
             result = self.xian.tx_processor.process_tx(tx, enabled_fees=self.enable_tx_fee)
@@ -226,7 +201,6 @@
             self.fingerprint_hashes.append(tx_hash)
             parsed_tx_result = json.dumps(stringify_decimals(result["tx_result"]))
             logger.debug(f"parsed tx result : {parsed_tx_result}")
-<<<<<<< HEAD
             tx_results.append(ExecTxResult(code=result["tx_result"]["status"],data=encode_str(parsed_tx_result),gas_used=result["stamp_rewards_amount"]))
 
         if self.static_rewards:
@@ -236,54 +210,19 @@
                     foundation_reward=self.static_rewards_amount_foundation,
                     master_reward=self.static_rewards_amount_validators,
                 ))
-=======
-            return ResponseDeliverTx(
-                code=result["tx_result"]["status"],
-                data=encode_str(parsed_tx_result),
-                gas_used=result["stamp_rewards_amount"],
-            )
-        except Exception as err:
-            logger.error(f"DELIVER TX ERROR: {err}")
-            return ResponseDeliverTx(code=ErrorCode, info=f"ERROR: {err}")
-
-    def end_block(self, req: RequestEndBlock) -> ResponseEndBlock:
-        """
-        Called at the end of processing the current block. If this is a stateful application
-        you can use the height from the request to record the last_block_height
-        """
-
-        rewards = []
-
-        if self.static_rewards:
-            try:
-                reward_write = distribute_static_rewards(
-                    driver=self.driver,
-                    foundation_reward=self.static_rewards_amount_foundation,
-                    master_reward=self.static_rewards_amount_validators,
-                )
-                rewards.append(reward_write)
->>>>>>> 4ab15a83
             except Exception as e:
                 print(f"REWARD ERROR: {e}, No reward distributed for this block")
 
         if self.current_block_rewards:
             for tx_hash, reward in self.current_block_rewards.items():
                 try:
-<<<<<<< HEAD
                     reward_writes.append(distribute_rewards(
-=======
-                    reward_write = distribute_rewards(
->>>>>>> 4ab15a83
                         stamp_rewards_amount=reward["amount"],
                         stamp_rewards_contract=reward["contract"],
                         driver=self.driver,
                         client=self.client,
-<<<<<<< HEAD
                     ))
-=======
-                    )
-                    rewards.append(reward_write)
->>>>>>> 4ab15a83
+
                 except Exception as e:
                     print(f"REWARD ERROR: {e}, No reward distributed for {tx_hash}")
            
@@ -293,27 +232,7 @@
 
         return ResponseFinalizeBlock(validator_updates=self.validator_handler.build_validator_updates(), tx_results=tx_results, app_hash=self.fingerprint_hash)
 
-<<<<<<< HEAD
-
     def commit(self) -> ResponseCommit:
-=======
-        self.fingerprint_hashes.append(hash_from_rewards(rewards))
-
-        return ResponseEndBlock(validator_updates=self.validator_handler.build_validator_updates())
-
-    def commit(self) -> ResponseCommit:
-        """
-        Called after ``end_block``.  This should return a compact ``fingerprint``
-        of the current state of the application. This is usually the root hash
-        of a merkletree.  The returned data is used as part of the consensus process.
-
-        Save all cached state from the block to filesystem DB
-        """
-
-        # a hash of the previous block's app_hash + each of the tx hashes from this block.
-        fingerprint_hash = hash_list(self.fingerprint_hashes)
-
->>>>>>> 4ab15a83
         # commit block to filesystem db
         set_latest_block_hash(self.fingerprint_hash, self.driver)
         set_latest_block_height(self.current_block_meta["height"], self.driver)
