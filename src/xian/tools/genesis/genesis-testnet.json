{
    "genesis_time": "2024-02-08T00:17:23.342520258Z",
    "chain_id": "xian-testnet-1",
    "initial_height": "3",
    "consensus_params": {
        "block": {
            "max_bytes": "22020096",
            "max_gas": "-1",
            "time_iota_ms": "1000"
        },
        "evidence": {
            "max_age_num_blocks": "100000",
            "max_age_duration": "172800000000000",
            "max_bytes": "1048576"
        },
        "validator": {
            "pub_key_types": [
                "ed25519"
            ]
        },
        "version": {}
    },
    "validators": [
        {
            "address": "614EBE42CBE8354F733851F4316D0DE316B1AEF0",
            "pub_key": {
                "type": "tendermint/PubKeyEd25519",
                "value": "f6SWyiQ45IfMRaiif9lbLv43MiP3tyho+6sgXWhr5I4="
            },
            "power": "10",
            "name": ""
        },
        {
            "address": "5C7B6531A88A6C6941A7AA495AF041394F8345F0",
            "pub_key": {
                "type": "tendermint/PubKeyEd25519",
                "value": "3/XVTZw82wTSecPAoSPWpzqU4HJdfqyVX9+HKY2+RaY="
            },
            "power": "10",
            "name": ""
        },
        {
            "address": "7D608D056AE761CE4DAE0EE173DFC67E77BC5A1E",
            "pub_key": {
                "type": "tendermint/PubKeyEd25519",
                "value": "bSR2zWb6J3tgd8ds3NknMwQNraLhKijD67CK9E4SvnY="
            },
            "power": "10",
            "name": ""
        },
        {
            "address": "06D833910C79C812F2EF9E062B9B6C606F4FB6A7",
            "pub_key": {
                "type": "tendermint/PubKeyEd25519",
                "value": "tNGWfmJku81h/Uh8rzyvr/3DS+MdCZS/Aq/cwgVsBTw="
            },
            "power": "10",
            "name": ""
        },
        {
            "address": "11229B390E075EE873A279CE85A978E3DE4938AA",
            "pub_key": {
                "type": "tendermint/PubKeyEd25519",
                "value": "2yGnMTdnLwdfmo7hQqGqSDml3rKO8DoQ8+fhbIfbjyQ="
            },
            "power": "10",
            "name": ""
        }
    ],
    "app_hash": "",
    "abci_genesis": {
<<<<<<< HEAD
        "hash": "33376330376235653861656230386537373235633461653139666331363961633934666438393663653831666338666138653334653933336162326363626266",
        "number": 79,
        "previous": "0000000000000000000000000000000000000000000000000000000000000000",
        "origin": {
            "signature": "65067902e73f6e74b25252954ef1d43dc851f582b71c3424b2357f3437530bc0ab8c994e5942b93139f943e2b602de0e4d8c0003b41c42e0761048f6455faf00",
=======
        "hash": "34396635653165336163363939396130363032663266346131333931323463323866666661346562386131326530323065363539383961376661363862633764",
        "number": 3,
        "origin": {
            "signature": "4524e6140cf9979ca8788f12af7a82a4fcdec7cbef50bd065df83502e2a6be51809c5f7356900f246436b936085bcf2e6cae3b721e345981a0351fac4d7e5706",
>>>>>>> 842de373
            "sender": "da20816d1d5ff3ae65543c63dad14c1204d2260cfb8e4fe00a1a2b8e2edddcd9"
        },
        "genesis": [
            {
                "key": "con_borat.__code__",
                "value": "def ____():\n    pass\n\n\n@__export('con_borat')\ndef borat():\n    return 'https://www.youtube.com/watch?v=r13riaRKGo0'\n"
            },
            {
<<<<<<< HEAD
                "key": "con_borat.__compiled__",
                "value": {
                    "__bytes__": "e30000000000000000000000000300000000000000f3340000009700640084005a00020065016401a6010000ab01000000000000000064028400a6000000ab0000000000000000005a02640353002904630000000000000000000000000100000003000000f30600000097006400530029014ea9007203000000f300000000da00da045f5f5f5f72060000000100000073070000008000d8040880447204000000da09636f6e5f626f726174630000000000000000000000000100000003000000f30600000097006401530029024e7a2b68747470733a2f2f7777772e796f75747562652e636f6d2f77617463683f763d723133726961524b476f307203000000720300000072040000007205000000da05626f72617472090000000500000073080000008000e00b38d00b3872040000004e29037206000000da085f5f6578706f72747209000000720300000072040000007205000000fa083c6d6f64756c653e720b000000010000007344000000f003010101f002010109f000010109f000010109f00800020a8018882bd10116d40116f002010139f000010139f103000217d40116f002010139f000010139f0000101397204000000"
                }
            },
            {
                "key": "con_borat.__developer__",
                "value": "80e1ac9fe93b88fc201bc3029a920bc27c752afd6ff0d71a0125ac485ab090f8"
            },
            {
                "key": "con_borat.__owner__",
                "value": null
            },
            {
                "key": "con_borat.__submitted__",
                "value": {
                    "__time__": [
                        2024,
                        4,
                        30,
                        16,
                        11,
                        17,
                        0
                    ]
                }
            },
            {
                "key": "con_multisend.__code__",
                "value": "I = importlib\n\n\n@__export('con_multisend')\ndef send(addresses: list, amount: float, contract: str):\n    token = I.import_module(contract)\n    for address in addresses:\n        token.transfer_from(amount=amount, to=address, main_account=ctx.signer)\n"
=======
                "key": "con_borat.__developer__",
                "value": "80e1ac9fe93b88fc201bc3029a920bc27c752afd6ff0d71a0125ac485ab090f8"
>>>>>>> 842de373
            },
            {
                "key": "con_borat.__owner__",
                "value": null
            },
            {
                "key": "con_borat.__submitted__",
                "value": {
                    "__time__": [
                        2024,
                        4,
                        30,
                        16,
                        11,
                        17,
                        0
                    ]
                }
            },
            {
                "key": "con_multisend.__code__",
                "value": "I = importlib\n\n\n@__export('con_multisend')\ndef send(addresses: list, amount: float, contract: str):\n    token = I.import_module(contract)\n    for address in addresses:\n        token.transfer_from(amount=amount, to=address, main_account=ctx.signer)\n"
            },
            {
                "key": "con_multisend.__developer__",
                "value": "7fa496ca2438e487cc45a8a27fd95b2efe373223f7b72868fbab205d686be48e"
            },
            {
                "key": "con_multisend.__owner__",
                "value": null
            },
            {
                "key": "con_multisend.__submitted__",
                "value": {
                    "__time__": [
                        2024,
                        4,
                        20,
                        18,
                        34,
                        20,
                        0
                    ]
                }
            },
            {
                "key": "con_multisend123.__code__",
                "value": "I = importlib\n\n\n@__export('con_multisend123')\ndef send(addresses: list, amount: float, contract: str):\n    token = I.import_module(contract)\n    for address in addresses:\n        token.transfer_from(amount=amount, to=address, main_account=ctx.signer)\n"
            },
            {
<<<<<<< HEAD
                "key": "con_multisend123.__compiled__",
                "value": {
                    "__bytes__": "e30000000000000000000000000700000000000000f340000000970065005a01020065026400a6010000ab010000000000000000640165036402650464036505660664048404a6000000ab0000000000000000005a06640553002906da10636f6e5f6d756c746973656e64313233da09616464726573736573da06616d6f756e74da08636f6e7472616374630300000000000000000000000600000003000000f3880000009700740000000000000000000000a00100000000000000000000000000000000000000007c02a6010000ab0100000000000000007d037c0044005d247d047c03a00200000000000000000000000000000000000000007c017c047406000000000000000000006a040000000000000000ac01a6030000ab03000000000000000001008c256400530029024e29037204000000da02746fda0c6d61696e5f6163636f756e742905da0149da0d696d706f72745f6d6f64756c65da0d7472616e736665725f66726f6dda03637478da067369676e65722905720300000072040000007205000000da05746f6b656eda076164647265737373050000002020202020da00da0473656e6472110000000400000073500000008000e50c0d8f4f8a4f9848d10c25d40c258045d8131cf00001055001f000010550018807d8080dd7081bd2081ba036a867c543c44ad0081bd1084fd4084fd0084fd0084ff00301055001f00001055001f3000000004e2907da09696d706f72746c69627209000000da085f5f6578706f7274da046c697374da05666c6f6174da037374727211000000a90072120000007210000000fa083c6d6f64756c653e721900000001000000735e000000f003010101d8040d8001f00600020a8018d00a1cd1011dd4011df002030150019044f00003015001a025f00003015001b033f00003015001f00003015001f00003015001f10300021ed4011df00203015001f00003015001f000030150017212000000"
                }
            },
            {
=======
>>>>>>> 842de373
                "key": "con_multisend123.__developer__",
                "value": "b6504cf056e264a4c1932d5de6893d110db5459ab4f742eb415d98ed989bb98d"
            },
            {
                "key": "con_multisend123.__owner__",
                "value": null
<<<<<<< HEAD
            },
            {
                "key": "con_multisend123.__submitted__",
                "value": {
                    "__time__": [
                        2024,
                        4,
                        26,
                        23,
                        30,
                        34,
                        0
                    ]
                }
            },
            {
                "key": "con_pf3.__code__",
                "value": "def ____():\n    pass\n\n\n@__export('con_pf3')\ndef pf3():\n    return 'pF3 was here!!'\n"
            },
            {
                "key": "con_pf3.__compiled__",
                "value": {
                    "__bytes__": "e30000000000000000000000000300000000000000f3340000009700640084005a00020065016401a6010000ab01000000000000000064028400a6000000ab0000000000000000005a02640353002904630000000000000000000000000100000003000000f30600000097006400530029014ea9007203000000f300000000da00da045f5f5f5f72060000000100000073070000008000d8040880447204000000da07636f6e5f706633630000000000000000000000000100000003000000f30600000097006401530029024e7a0e70463320776173206865726521217203000000720300000072040000007205000000da0370663372090000000500000073080000008000e00b1bd00b1b72040000004e29037206000000da085f5f6578706f72747209000000720300000072040000007205000000fa083c6d6f64756c653e720b000000010000007344000000f003010101f002010109f000010109f000010109f00800020a80188829d10114d40114f00201011cf00001011cf103000215d40114f00201011cf00001011cf00001011c7204000000"
                }
            },
            {
                "key": "con_pf3.__developer__",
                "value": "80e1ac9fe93b88fc201bc3029a920bc27c752afd6ff0d71a0125ac485ab090f8"
            },
            {
                "key": "con_pf3.__owner__",
                "value": null
            },
            {
                "key": "con_pf3.__submitted__",
                "value": {
                    "__time__": [
                        2024,
                        4,
                        30,
                        16,
                        9,
                        51,
                        0
                    ]
                }
            },
            {
                "key": "con_test10.__code__",
                "value": "__currency_balances = ForeignHash(foreign_contract='currency', foreign_name\n    ='balances', contract='con_test10', name='currency_balances')\n\n\ndef ____():\n    pass\n\n\n@__export('con_test10')\ndef test():\n    return __currency_balances.as_dict(max_depth=1)\n"
=======
>>>>>>> 842de373
            },
            {
                "key": "con_multisend123.__submitted__",
                "value": {
                    "__time__": [
                        2024,
                        4,
                        26,
                        23,
                        30,
                        34,
                        0
                    ]
                }
            },
            {
                "key": "con_pf3.__code__",
                "value": "def ____():\n    pass\n\n\n@__export('con_pf3')\ndef pf3():\n    return 'pF3 was here!!'\n"
            },
            {
                "key": "con_pf3.__developer__",
                "value": "80e1ac9fe93b88fc201bc3029a920bc27c752afd6ff0d71a0125ac485ab090f8"
            },
            {
                "key": "con_pf3.__owner__",
                "value": null
            },
            {
                "key": "con_pf3.__submitted__",
                "value": {
                    "__time__": [
                        2024,
                        4,
                        30,
                        16,
                        9,
                        51,
                        0
                    ]
                }
            },
            {
                "key": "con_test10.__code__",
                "value": "__currency_balances = ForeignHash(foreign_contract='currency', foreign_name\n    ='balances', contract='con_test10', name='currency_balances')\n\n\ndef ____():\n    pass\n\n\n@__export('con_test10')\ndef test():\n    return __currency_balances.as_dict(max_depth=1)\n"
            },
            {
                "key": "con_test10.__developer__",
                "value": "f7f6f03cc5be4ed3c43d440ea54019a0c0d1b9c1d81e2ebc45952b3f5338b845"
            },
            {
                "key": "con_test10.__owner__",
                "value": null
            },
            {
                "key": "con_test10.__submitted__",
                "value": {
                    "__time__": [
                        2024,
                        4,
                        22,
                        16,
                        14,
                        52,
                        0
                    ]
                }
            },
            {
                "key": "con_test11.__code__",
                "value": "__currency_balances = ForeignHash(foreign_contract='currency', foreign_name\n    ='balances', contract='con_test11', name='currency_balances')\n\n\ndef ____():\n    pass\n\n\n@__export('con_test11')\ndef test():\n    return __currency_balances.all()\n"
            },
            {
                "key": "con_test11.__developer__",
                "value": "f7f6f03cc5be4ed3c43d440ea54019a0c0d1b9c1d81e2ebc45952b3f5338b845"
            },
            {
                "key": "con_test11.__owner__",
                "value": null
            },
            {
                "key": "con_test11.__submitted__",
                "value": {
                    "__time__": [
                        2024,
                        4,
                        22,
                        16,
                        16,
                        41,
                        0
                    ]
                }
            },
            {
                "key": "con_test12.__code__",
                "value": "__test_hash = Hash(contract='con_test12', name='test_hash')\n\n\ndef ____():\n    __test_hash['f'] = 'f'\n    __test_hash['g'] = 'g'\n    __test_hash['h'] = 'h'\n    __test_hash['i'] = 'i'\n    __test_hash['j'] = 'j'\n    __test_hash['k'] = 'k'\n    __test_hash['l'] = 'l'\n    __test_hash['m'] = 'm'\n    __test_hash['n'] = 'n'\n    __test_hash['o'] = 'o'\n    __test_hash['p'] = 'p'\n    __test_hash['q'] = 'q'\n    __test_hash['r'] = 'r'\n    __test_hash['s'] = 's'\n    __test_hash['t'] = 't'\n    __test_hash['u'] = 'u'\n    __test_hash['v'] = 'v'\n    __test_hash['w'] = 'w'\n    __test_hash['x'] = 'x'\n    __test_hash['y'] = 'y'\n    __test_hash['z'] = 'z'\n\n\n@__export('con_test12')\ndef test():\n    return __test_hash.clear()\n"
            },
            {
                "key": "con_test12.__developer__",
                "value": "f7f6f03cc5be4ed3c43d440ea54019a0c0d1b9c1d81e2ebc45952b3f5338b845"
            },
            {
                "key": "con_test12.__owner__",
                "value": null
            },
            {
                "key": "con_test12.__submitted__",
                "value": {
                    "__time__": [
                        2024,
                        4,
                        22,
                        16,
                        18,
                        21,
                        0
                    ]
                }
            },
            {
                "key": "con_test12.test_hash",
                "value": null
            },
            {
                "key": "con_test12.test_hash:f",
                "value": null
            },
            {
                "key": "con_test12.test_hash:g",
                "value": null
            },
            {
                "key": "con_test12.test_hash:h",
                "value": null
            },
            {
                "key": "con_test12.test_hash:i",
                "value": null
            },
            {
                "key": "con_test12.test_hash:j",
                "value": null
            },
            {
                "key": "con_test12.test_hash:k",
                "value": null
            },
            {
                "key": "con_test12.test_hash:l",
                "value": null
            },
            {
                "key": "con_test12.test_hash:m",
                "value": null
            },
            {
                "key": "con_test12.test_hash:n",
                "value": null
            },
            {
                "key": "con_test12.test_hash:o",
                "value": null
            },
            {
                "key": "con_test12.test_hash:p",
                "value": null
            },
            {
                "key": "con_test12.test_hash:q",
                "value": null
            },
            {
                "key": "con_test12.test_hash:r",
                "value": null
            },
            {
                "key": "con_test12.test_hash:s",
                "value": null
            },
            {
                "key": "con_test12.test_hash:t",
                "value": null
            },
            {
                "key": "con_test12.test_hash:u",
                "value": null
            },
            {
                "key": "con_test12.test_hash:v",
                "value": null
            },
            {
                "key": "con_test12.test_hash:w",
                "value": null
            },
            {
                "key": "con_test12.test_hash:x",
                "value": null
            },
            {
                "key": "con_test12.test_hash:y",
                "value": null
            },
            {
                "key": "con_test12.test_hash:z",
                "value": null
            },
            {
                "key": "con_test13.__code__",
                "value": "__currency_balances = ForeignHash(foreign_contract='currency', foreign_name\n    ='balances', contract='con_test13', name='currency_balances')\n\n\ndef ____():\n    pass\n\n\n@__export('con_test13')\ndef test():\n    return __currency_balances.keys()\n"
            },
            {
                "key": "con_test13.__developer__",
                "value": "f7f6f03cc5be4ed3c43d440ea54019a0c0d1b9c1d81e2ebc45952b3f5338b845"
            },
            {
                "key": "con_test13.__owner__",
                "value": null
            },
            {
                "key": "con_test13.__submitted__",
                "value": {
                    "__time__": [
                        2024,
                        4,
                        22,
                        16,
                        21,
                        50,
                        0
                    ]
                }
            },
            {
                "key": "con_test14.__code__",
                "value": "__balances = Hash(default_value=0, contract='con_test14', name='balances')\n__metadata = Hash(contract='con_test14', name='metadata')\n\n\ndef ____():\n    __balances[ctx.caller] = 1000000\n    __metadata['token_name'] = 'TEST TOKEN'\n    __metadata['token_symbol'] = 'TST'\n    __metadata['token_logo_url'] = 'https://some.token.url/test-token.png'\n    __metadata['token_website'] = 'https://some.token.url'\n    __metadata['operator'] = ctx.caller\n\n\n@__export('con_test14')\ndef change_metadata(key: str, value: Any):\n    assert ctx.caller == __metadata['operator'\n        ], 'Only operator can set metadata!'\n    __metadata[key] = value\n\n\n@__export('con_test14')\ndef transfer(amount: float, to: str):\n    assert amount > 0, 'Cannot send negative balances!'\n    assert __balances[ctx.caller] >= amount, 'Not enough coins to send!'\n    __balances[ctx.caller] -= amount\n    __balances[to] += amount\n    return f'Sent {amount} to {to}'\n\n\n@__export('con_test14')\ndef approve(amount: float, to: str):\n    assert amount > 0, 'Cannot send negative balances!'\n    __balances[ctx.caller, to] += amount\n    return f'Approved {amount} for {to}'\n\n\n@__export('con_test14')\ndef transfer_from(amount: float, to: str, main_account: str):\n    assert amount > 0, 'Cannot send negative balances!'\n    assert __balances[main_account, ctx.caller\n        ] >= amount, 'Not enough coins approved to send! You have {} and are trying to spend {}'.format(\n        __balances[main_account, ctx.caller], amount)\n    assert __balances[main_account] >= amount, 'Not enough coins to send!'\n    __balances[main_account, ctx.caller] -= amount\n    __balances[main_account] -= amount\n    __balances[to] += amount\n    return f'Sent {amount} to {to} from {main_account}'\n"
            },
            {
<<<<<<< HEAD
                "key": "con_test14.__compiled__",
                "value": {
                    "__bytes__": "e30000000000000000000000000700000000000000f30e010000970002006500640064016402ac03a6030000ab0300000000000000005a010200650064016404ac05a6020000ab0200000000000000005a02640684005a03020065046401a6010000ab0100000000000000006407650564086506660464098404a6000000ab0000000000000000005a07020065046401a6010000ab010000000000000000640a6508640b65056604640c8404a6000000ab0000000000000000005a09020065046401a6010000ab010000000000000000640a6508640b65056604640d8404a6000000ab0000000000000000005a0a020065046401a6010000ab010000000000000000640a6508640b6505640e65056606640f8404a6000000ab0000000000000000005a0b641053002911e900000000da0a636f6e5f746573743134da0862616c616e6365732903da0d64656661756c745f76616c7565da08636f6e7472616374da046e616d65da086d65746164617461290272060000007207000000630000000000000000000000000300000003000000f3a6000000970064017400000000000000000000007402000000000000000000006a0200000000000000003c000000640274060000000000000000000064033c000000640474060000000000000000000064053c000000640674060000000000000000000064073c000000640874060000000000000000000064093c0000007402000000000000000000006a020000000000000000740600000000000000000000640a3c00000064005300290b4e6940420f007a0a5445535420544f4b454eda0a746f6b656e5f6e616d65da03545354da0c746f6b656e5f73796d626f6c7a2568747470733a2f2f736f6d652e746f6b656e2e75726c2f746573742d746f6b656e2e706e67da0e746f6b656e5f6c6f676f5f75726c7a1668747470733a2f2f736f6d652e746f6b656e2e75726cda0d746f6b656e5f77656273697465da086f70657261746f722904da0a5f5f62616c616e636573da03637478da0663616c6c6572da0a5f5f6d65746164617461a900f300000000da00da045f5f5f5f72170000000500000073490000008000d81d24854a8d738c7ad1041ad81f2b854a887cd1041cd82126854a887ed1041ed8234a854ad00f1fd10420d8223a854a887fd1041fdd1d209c5a854a887ad1041ad0041ad0041a7215000000da036b6579da0576616c7565630200000000000000000000000300000003000000f36400000097007400000000000000000000006a0100000000000000007404000000000000000000006401190000000000000000006b0200000000730a4a006402a6000000ab00000000000000000082017c017404000000000000000000007c003c0000006400530029034e720f0000007a1f4f6e6c79206f70657261746f722063616e20736574206d65746164617461212903721100000072120000007213000000290272180000007219000000730200000020207216000000da0f6368616e67655f6d65746164617461721b0000000e000000733e0000008000e50b0e8c3a9d1aa04af400011a0af200010c0af000010c0af000010c0ad80b2cf103010c0af400010c0af000010c0ae0161b854a8873814f804f804f7215000000da06616d6f756e74da02746f630200000000000000000000000400000003000000f3e400000097007c0064016b0400000000730a4a006402a6000000ab00000000000000000082017400000000000000000000007402000000000000000000006a020000000000000000190000000000000000007c006b0500000000730a4a006403a6000000ab00000000000000000082017400000000000000000000007402000000000000000000006a02000000000000000078027802190000000000000000007c007a170000630363023c0000007400000000000000000000007c0178027802190000000000000000007c007a0d0000630363023c00000064047c009b0064057c019b009d04530029064e7202000000fa1e43616e6e6f742073656e64206e656761746976652062616c616e63657321fa194e6f7420656e6f75676820636f696e7320746f2073656e6421fa0553656e7420fa0420746f20a903721000000072110000007212000000a902721c000000721d000000730200000020207216000000da087472616e7366657272250000001500000073810000008000e00b1190418a3a883a883ad01737893a8c3a883add0b159563946ad40b21a056d20b2bd00b2bd00b2bd02d48d10b2bd40b2bd00b2bdd040e8d738c7ad0041ad0041ad4041a9866d10424d0041ad0041ad1041add040e8872804e804e844e9066d1041c804e804e814ed80b239036d00b23d00b239872d00b23d00b23d004237215000000630200000000000000000000000400000003000000f37400000097007c0064016b0400000000730a4a006402a6000000ab00000000000000000082017400000000000000000000007402000000000000000000006a0200000000000000007c01660278027802190000000000000000007c007a0d0000630363023c00000064037c009b0064047c019b009d04530029054e7202000000721f0000007a09417070726f766564207a0520666f722072230000007224000000730200000020207216000000da07617070726f766572270000001e000000734e0000008000e00b1190418a3a883a883ad01737893a8c3a883add040e8d738c7a9832887ed0041ed0041ed4041ea026d10428d0041ed0041ed1041ed80b289076d00b28d00b28a042d00b28d00b28d004287215000000da0c6d61696e5f6163636f756e74630300000000000000000000000600000003000000f3a801000097007c0064016b0400000000730a4a006402a6000000ab00000000000000000082017400000000000000000000007c027402000000000000000000006a0200000000000000006602190000000000000000007c006b050000000073354a006403a00300000000000000000000000000000000000000007400000000000000000000007c027402000000000000000000006a0200000000000000006602190000000000000000007c00a6020000ab020000000000000000a6000000ab00000000000000000082017400000000000000000000007c02190000000000000000007c006b0500000000730a4a006404a6000000ab00000000000000000082017400000000000000000000007c027402000000000000000000006a020000000000000000660278027802190000000000000000007c007a170000630363023c0000007400000000000000000000007c0278027802190000000000000000007c007a170000630363023c0000007400000000000000000000007c0178027802190000000000000000007c007a0d0000630363023c00000064057c009b0064067c019b0064077c029b009d06530029084e7202000000721f0000007a494e6f7420656e6f75676820636f696e7320617070726f76656420746f2073656e642120596f752068617665207b7d20616e642061726520747279696e6720746f207370656e64207b7d7220000000722100000072220000007a062066726f6d202904721000000072110000007212000000da06666f726d61742903721c000000721d000000722800000073030000002020207216000000da0d7472616e736665725f66726f6d722b0000002500000073000100008000e00b1190418a3a883a883ad01737893a8c3a883add0b15906ca543a44ad0162ef400010c0ad80d13f203010c14f000010c14f000010c14d81560d71567d21567dd0812903ca513a41ad0132bd4082ca866f103011636f400011636f103010c14f400010c14f000010c14f506000c16906cd40b23a076d20b2dd00b2dd00b2dd02f4ad10b2dd40b2dd00b2ddd040e887c9d539c5ad00f27d00428d00428d40428a846d10432d00428d00428d10428dd040e887cd0041cd0041cd4041ca006d10426d0041cd0041cd1041cdd040e8872804e804e844e9066d1041c804e804e814ed80b379036d00b37d00b379872d00b37d00b37a81cd00b37d00b37d0043772150000004e290cda0448617368721000000072130000007217000000da085f5f6578706f7274da03737472da03416e79721b000000da05666c6f617472250000007227000000722b000000721400000072150000007216000000fa083c6d6f64756c653e7231000000010000007333010000f003010101d80d118854a001a84cb87ad00d4ad10d4ad40d4a800ad80d118854983ca86ad00d39d10d39d40d39800af006060128f000060128f000060128f01200020a8018882cd10117d40117f00203011c9813f00003011ca053f00003011cf00003011cf00003011cf103000218d40117f00203011cf00c00020a8018882cd10117d40117f0020501249055f000050124a003f000050124f000050124f000050124f103000218d40117f002050124f01000020a8018882cd10117d40117f0020301299045f0000301299873f000030129f000030129f000030129f103000218d40117f002030129f00c00020a8018882cd10117d40117f0020901389825f000090138a053f000090138b803f000090138f000090138f000090138f103000218d40117f002090138f000090138f0000901387215000000"
                }
            },
            {
                "key": "con_test14.__developer__",
                "value": "7fa496ca2438e487cc45a8a27fd95b2efe373223f7b72868fbab205d686be48e"
            },
            {
                "key": "con_test14.__owner__",
                "value": null
            },
            {
                "key": "con_test14.__submitted__",
                "value": {
                    "__time__": [
                        2024,
                        4,
                        30,
                        16,
                        48,
                        8,
                        0
                    ]
                }
            },
            {
                "key": "con_test14.balances",
                "value": null
            },
            {
                "key": "con_test14.balances:7fa496ca2438e487cc45a8a27fd95b2efe373223f7b72868fbab205d686be48e",
                "value": 1000000
            },
            {
                "key": "con_test14.metadata",
                "value": null
            },
            {
                "key": "con_test14.metadata:operator",
                "value": "7fa496ca2438e487cc45a8a27fd95b2efe373223f7b72868fbab205d686be48e"
            },
            {
                "key": "con_test14.metadata:token_logo_url",
                "value": "https://some.token.url/test-token.png"
            },
            {
                "key": "con_test14.metadata:token_name",
                "value": "TEST TOKEN"
            },
            {
                "key": "con_test14.metadata:token_symbol",
                "value": "TST"
            },
            {
                "key": "con_test14.metadata:token_website",
                "value": "https://some.token.url"
            },
            {
                "key": "con_test3.__code__",
                "value": "def ____():\n    pass\n\n\n@__export('con_test3')\ndef test():\n    return a\n"
=======
                "key": "con_test14.__developer__",
                "value": "7fa496ca2438e487cc45a8a27fd95b2efe373223f7b72868fbab205d686be48e"
>>>>>>> 842de373
            },
            {
                "key": "con_test14.__owner__",
                "value": null
            },
            {
                "key": "con_test14.__submitted__",
                "value": {
                    "__time__": [
                        2024,
                        4,
                        30,
                        16,
                        48,
                        8,
                        0
                    ]
                }
            },
            {
                "key": "con_test14.balances",
                "value": null
            },
            {
                "key": "con_test14.balances:7fa496ca2438e487cc45a8a27fd95b2efe373223f7b72868fbab205d686be48e",
                "value": 1000000
            },
            {
                "key": "con_test14.metadata",
                "value": null
            },
            {
                "key": "con_test14.metadata:operator",
                "value": "7fa496ca2438e487cc45a8a27fd95b2efe373223f7b72868fbab205d686be48e"
            },
            {
                "key": "con_test14.metadata:token_logo_url",
                "value": "https://some.token.url/test-token.png"
            },
            {
                "key": "con_test14.metadata:token_name",
                "value": "TEST TOKEN"
            },
            {
                "key": "con_test14.metadata:token_symbol",
                "value": "TST"
            },
            {
                "key": "con_test14.metadata:token_website",
                "value": "https://some.token.url"
            },
            {
                "key": "con_test3.__code__",
                "value": "def ____():\n    pass\n\n\n@__export('con_test3')\ndef test():\n    return a\n"
            },
            {
                "key": "con_test3.__developer__",
                "value": "f7f6f03cc5be4ed3c43d440ea54019a0c0d1b9c1d81e2ebc45952b3f5338b845"
            },
            {
                "key": "con_test3.__owner__",
                "value": null
            },
            {
                "key": "con_test3.__submitted__",
                "value": {
                    "__time__": [
                        2024,
                        4,
                        21,
                        17,
                        6,
                        1,
                        0
                    ]
                }
            },
            {
                "key": "con_test5.__code__",
                "value": "def ____():\n    pass\n\n\n@__export('con_test5')\ndef test():\n    return 'test' - 8\n"
            },
            {
                "key": "con_test5.__developer__",
                "value": "f7f6f03cc5be4ed3c43d440ea54019a0c0d1b9c1d81e2ebc45952b3f5338b845"
            },
            {
                "key": "con_test5.__owner__",
                "value": null
            },
            {
                "key": "con_test5.__submitted__",
                "value": {
                    "__time__": [
                        2024,
                        4,
                        21,
                        17,
                        46,
                        0,
                        0
                    ]
                }
            },
            {
                "key": "con_test7.__code__",
                "value": "def ____():\n    pass\n\n\n@__export('con_test7')\ndef test():\n    return 'Hello, World!' - 8\n"
            },
            {
                "key": "con_test7.__developer__",
                "value": "f7f6f03cc5be4ed3c43d440ea54019a0c0d1b9c1d81e2ebc45952b3f5338b845"
            },
            {
                "key": "con_test7.__owner__",
                "value": null
            },
            {
                "key": "con_test7.__submitted__",
                "value": {
                    "__time__": [
                        2024,
                        4,
                        21,
                        17,
                        55,
                        27,
                        0
                    ]
                }
            },
            {
                "key": "con_test8.__code__",
                "value": "def ____():\n    pass\n\n\n@__export('con_test8')\ndef test():\n    return AUXILIARY_SALT\n"
            },
            {
                "key": "con_test8.__developer__",
                "value": "f7f6f03cc5be4ed3c43d440ea54019a0c0d1b9c1d81e2ebc45952b3f5338b845"
            },
            {
                "key": "con_test8.__owner__",
                "value": null
            },
            {
                "key": "con_test8.__submitted__",
                "value": {
                    "__time__": [
                        2024,
                        4,
                        21,
                        18,
                        44,
                        19,
                        0
                    ]
                }
            },
            {
                "key": "con_test9.__code__",
                "value": "__currency_balances = ForeignHash(foreign_contract='currency', foreign_name\n    ='balances', contract='con_test9', name='currency_balances')\n\n\ndef ____():\n    pass\n\n\n@__export('con_test9')\ndef test():\n    return __currency_balances.as_dict()\n"
            },
            {
                "key": "con_test9.__developer__",
                "value": "f7f6f03cc5be4ed3c43d440ea54019a0c0d1b9c1d81e2ebc45952b3f5338b845"
            },
            {
                "key": "con_test9.__owner__",
                "value": null
            },
            {
                "key": "con_test9.__submitted__",
                "value": {
                    "__time__": [
                        2024,
                        4,
                        22,
                        11,
                        54,
                        25,
                        0
                    ]
                }
            },
            {
                "key": "con_testing_submission_1.__code__",
                "value": "__balances = Hash(default_value=0, contract='con_testing_submission_1',\n    name='balances')\n__metadata = Hash(contract='con_testing_submission_1', name='metadata')\n\n\ndef ____():\n    __balances[ctx.caller] = 1000000\n    __metadata['token_name'] = 'Rocketswap Test Token'\n    __metadata['token_symbol'] = 'RSWP'\n    __metadata['operator'] = ctx.caller\n\n\n@__export('con_testing_submission_1')\ndef change_metadata(key: str, value: Any):\n    assert ctx.caller == __metadata['operator'\n        ], 'Only operator can set metadata!'\n    __metadata[key] = value\n\n\n@__export('con_testing_submission_1')\ndef transfer(amount: float, to: str):\n    assert amount > 0, 'Cannot send negative balances!'\n    assert __balances[ctx.caller] >= amount, 'Not enough coins to send!'\n    __balances[ctx.caller] -= amount\n    __balances[to] += amount\n\n\n@__export('con_testing_submission_1')\ndef approve(amount: float, to: str):\n    assert amount > 0, 'Cannot send negative balances!'\n    __balances[ctx.caller, to] += amount\n\n\n@__export('con_testing_submission_1')\ndef transfer_from(amount: float, to: str, main_account: str):\n    assert amount > 0, 'Cannot send negative balances!'\n    assert __balances[main_account, ctx.caller\n        ] >= amount, 'Not enough coins approved to send! You have {} and are trying to spend {}'.format(\n        __balances[main_account, ctx.caller], amount)\n    assert __balances[main_account] >= amount, 'Not enough coins to send!'\n    __balances[main_account, ctx.caller] -= amount\n    __balances[main_account] -= amount\n    __balances[to] += amount\n"
            },
            {
                "key": "con_testing_submission_1.__developer__",
                "value": "e9e8aad29ce8e94fd77d9c55582e5e0c57cf81c552ba61c0d4e34b0dc11fd931"
            },
            {
                "key": "con_testing_submission_1.__owner__",
                "value": null
            },
            {
                "key": "con_testing_submission_1.__submitted__",
                "value": {
                    "__time__": [
                        2024,
                        4,
                        25,
                        23,
                        1,
                        44,
                        0
                    ]
                }
            },
            {
                "key": "con_testing_submission_1.balances",
                "value": null
            },
            {
                "key": "con_testing_submission_1.balances:e9e8aad29ce8e94fd77d9c55582e5e0c57cf81c552ba61c0d4e34b0dc11fd931",
                "value": 1000000
            },
            {
                "key": "con_testing_submission_1.metadata",
                "value": null
            },
            {
                "key": "con_testing_submission_1.metadata:operator",
                "value": "e9e8aad29ce8e94fd77d9c55582e5e0c57cf81c552ba61c0d4e34b0dc11fd931"
            },
            {
                "key": "con_testing_submission_1.metadata:token_name",
                "value": "Rocketswap Test Token"
            },
            {
                "key": "con_testing_submission_1.metadata:token_symbol",
                "value": "RSWP"
            },
            {
                "key": "con_testing_submission_2.__code__",
                "value": "__balances = Hash(default_value=0, contract='con_testing_submission_2',\n    name='balances')\n__metadata = Hash(contract='con_testing_submission_2', name='metadata')\n\n\ndef ____():\n    __balances[ctx.caller] = 1000000\n    __metadata['token_name'] = 'Rocketswap Test Token'\n    __metadata['token_symbol'] = 'RSWP'\n    __metadata['operator'] = ctx.caller\n\n\n@__export('con_testing_submission_2')\ndef change_metadata(key: str, value: Any):\n    assert ctx.caller == __metadata['operator'\n        ], 'Only operator can set metadata!'\n    __metadata[key] = value\n\n\n@__export('con_testing_submission_2')\ndef transfer(amount: float, to: str):\n    assert amount > 0, 'Cannot send negative balances!'\n    assert __balances[ctx.caller] >= amount, 'Not enough coins to send!'\n    __balances[ctx.caller] -= amount\n    __balances[to] += amount\n\n\n@__export('con_testing_submission_2')\ndef approve(amount: float, to: str):\n    assert amount > 0, 'Cannot send negative balances!'\n    __balances[ctx.caller, to] += amount\n\n\n@__export('con_testing_submission_2')\ndef transfer_from(amount: float, to: str, main_account: str):\n    assert amount > 0, 'Cannot send negative balances!'\n    assert __balances[main_account, ctx.caller\n        ] >= amount, 'Not enough coins approved to send! You have {} and are trying to spend {}'.format(\n        __balances[main_account, ctx.caller], amount)\n    assert __balances[main_account] >= amount, 'Not enough coins to send!'\n    __balances[main_account, ctx.caller] -= amount\n    __balances[main_account] -= amount\n    __balances[to] += amount\n"
            },
            {
<<<<<<< HEAD
                "key": "con_testing_submission_2.__compiled__",
                "value": {
                    "__bytes__": "e30000000000000000000000000700000000000000f30e010000970002006500640064016402ac03a6030000ab0300000000000000005a010200650064016404ac05a6020000ab0200000000000000005a02640684005a03020065046401a6010000ab0100000000000000006407650564086506660464098404a6000000ab0000000000000000005a07020065046401a6010000ab010000000000000000640a6508640b65056604640c8404a6000000ab0000000000000000005a09020065046401a6010000ab010000000000000000640a6508640b65056604640d8404a6000000ab0000000000000000005a0a020065046401a6010000ab010000000000000000640a6508640b6505640e65056606640f8404a6000000ab0000000000000000005a0b641053002911e900000000da18636f6e5f74657374696e675f7375626d697373696f6e5f32da0862616c616e6365732903da0d64656661756c745f76616c7565da08636f6e7472616374da046e616d65da086d65746164617461290272060000007207000000630000000000000000000000000300000003000000f37e000000970064017400000000000000000000007402000000000000000000006a0200000000000000003c000000640274060000000000000000000064033c000000640474060000000000000000000064053c0000007402000000000000000000006a02000000000000000074060000000000000000000064063c0000006400530029074e6940420f007a15526f636b657473776170205465737420546f6b656eda0a746f6b656e5f6e616d65da0452535750da0c746f6b656e5f73796d626f6cda086f70657261746f722904da0a5f5f62616c616e636573da03637478da0663616c6c6572da0a5f5f6d65746164617461a900f300000000da00da045f5f5f5f72150000000600000073340000008000d81d24854a8d738c7ad1041ad81f36854a887cd1041cd82127854a887ed1041edd1d209c5a854a887ad1041ad0041ad0041a7213000000da036b6579da0576616c7565630200000000000000000000000300000003000000f36400000097007400000000000000000000006a0100000000000000007404000000000000000000006401190000000000000000006b0200000000730a4a006402a6000000ab00000000000000000082017c017404000000000000000000007c003c0000006400530029034e720d0000007a1f4f6e6c79206f70657261746f722063616e20736574206d65746164617461212903720f00000072100000007211000000290272160000007217000000730200000020207214000000da0f6368616e67655f6d6574616461746172190000000d000000733e0000008000e50b0e8c3a9d1aa04af400011a0af200010c0af000010c0af000010c0ad80b2cf103010c0af400010c0af000010c0ae0161b854a8873814f804f804f7213000000da06616d6f756e74da02746f630200000000000000000000000400000003000000f3d800000097007c0064016b0400000000730a4a006402a6000000ab00000000000000000082017400000000000000000000007402000000000000000000006a020000000000000000190000000000000000007c006b0500000000730a4a006403a6000000ab00000000000000000082017400000000000000000000007402000000000000000000006a02000000000000000078027802190000000000000000007c007a170000630363023c0000007400000000000000000000007c0178027802190000000000000000007c007a0d0000630363023c0000006400530029044e7202000000fa1e43616e6e6f742073656e64206e656761746976652062616c616e63657321fa194e6f7420656e6f75676820636f696e7320746f2073656e6421a903720e000000720f0000007210000000a902721a000000721b000000730200000020207214000000da087472616e73666572722100000014000000736f0000008000e00b1190418a3a883a883ad01737893a8c3a883add0b159563946ad40b21a056d20b2bd00b2bd00b2bd02d48d10b2bd40b2bd00b2bdd040e8d738c7ad0041ad0041ad4041a9866d10424d0041ad0041ad1041add040e8872804e804e844e9066d1041c804e804e814e804e804e7213000000630200000000000000000000000400000003000000f36800000097007c0064016b0400000000730a4a006402a6000000ab00000000000000000082017400000000000000000000007402000000000000000000006a0200000000000000007c01660278027802190000000000000000007c007a0d0000630363023c0000006400530029034e7202000000721d000000721f0000007220000000730200000020207214000000da07617070726f766572230000001c000000733e0000008000e00b1190418a3a883a883ad01737893a8c3a883add040e8d738c7a9832887ed0041ed0041ed4041ea026d10428d0041ed0041ed1041ed0041ed0041e7213000000da0c6d61696e5f6163636f756e74630300000000000000000000000600000003000000f39601000097007c0064016b0400000000730a4a006402a6000000ab00000000000000000082017400000000000000000000007c027402000000000000000000006a0200000000000000006602190000000000000000007c006b050000000073354a006403a00300000000000000000000000000000000000000007400000000000000000000007c027402000000000000000000006a0200000000000000006602190000000000000000007c00a6020000ab020000000000000000a6000000ab00000000000000000082017400000000000000000000007c02190000000000000000007c006b0500000000730a4a006404a6000000ab00000000000000000082017400000000000000000000007c027402000000000000000000006a020000000000000000660278027802190000000000000000007c007a170000630363023c0000007400000000000000000000007c0278027802190000000000000000007c007a170000630363023c0000007400000000000000000000007c0178027802190000000000000000007c007a0d0000630363023c0000006400530029054e7202000000721d0000007a494e6f7420656e6f75676820636f696e7320617070726f76656420746f2073656e642120596f752068617665207b7d20616e642061726520747279696e6720746f207370656e64207b7d721e0000002904720e000000720f0000007210000000da06666f726d61742903721a000000721b000000722400000073030000002020207214000000da0d7472616e736665725f66726f6d72270000002200000073e60000008000e00b1190418a3a883a883ad01737893a8c3a883add0b15906ca543a44ad0162ef400010c0ad80d13f203010c14f000010c14f000010c14d81560d71567d21567dd0812903ca513a41ad0132bd4082ca866f103011636f400011636f103010c14f400010c14f000010c14f506000c16906cd40b23a076d20b2dd00b2dd00b2dd02f4ad10b2dd40b2dd00b2ddd040e887c9d539c5ad00f27d00428d00428d40428a846d10432d00428d00428d10428dd040e887cd0041cd0041cd4041ca006d10426d0041cd0041cd1041cdd040e8872804e804e844e9066d1041c804e804e814e804e804e72130000004e290cda0448617368720e00000072110000007215000000da085f5f6578706f7274da03737472da03416e797219000000da05666c6f6174722100000072230000007227000000721200000072130000007214000000fa083c6d6f64756c653e722d000000010000007340010000f003010101d80d118854a001d02c46d80913f003010e15f100010e15f400010e15800ae00d118854d01b35b84ad00d47d10d47d40d47800af006040128f000040128f000040128f00e00020a8018d00a24d10125d40125f00203011c9813f00003011ca053f00003011cf00003011cf00003011cf103000226d40125f00203011cf00c00020a8018d00a24d10125d40125f00204011d9055f00004011da003f00004011df00004011df00004011df103000226d40125f00204011df00e00020a8018d00a24d10125d40125f0020201299045f0000201299873f000020129f000020129f000020129f103000226d40125f002020129f00a00020a8018d00a24d10125d40125f00208011d9825f00008011da053f00008011db803f00008011df00008011df00008011df103000226d40125f00208011df00008011df00008011d7213000000"
                }
            },
            {
                "key": "con_testing_submission_2.__developer__",
                "value": "e9e8aad29ce8e94fd77d9c55582e5e0c57cf81c552ba61c0d4e34b0dc11fd931"
            },
            {
                "key": "con_testing_submission_2.__owner__",
                "value": null
            },
            {
                "key": "con_testing_submission_2.__submitted__",
                "value": {
                    "__time__": [
                        2024,
                        4,
                        30,
                        14,
                        2,
                        17,
                        0
                    ]
                }
            },
            {
                "key": "con_testing_submission_2.balances",
                "value": null
            },
            {
                "key": "con_testing_submission_2.balances:e9e8aad29ce8e94fd77d9c55582e5e0c57cf81c552ba61c0d4e34b0dc11fd931",
                "value": 1000000
            },
            {
                "key": "con_testing_submission_2.metadata",
                "value": null
            },
            {
                "key": "con_testing_submission_2.metadata:operator",
                "value": "e9e8aad29ce8e94fd77d9c55582e5e0c57cf81c552ba61c0d4e34b0dc11fd931"
            },
            {
                "key": "con_testing_submission_2.metadata:token_name",
                "value": "Rocketswap Test Token"
            },
            {
                "key": "con_testing_submission_2.metadata:token_symbol",
                "value": "RSWP"
            },
            {
                "key": "con_x.__code__",
                "value": "def ____():\n    pass\n\n\n@__export('con_x')\ndef test():\n    return 'Hello, World!'\n"
=======
                "key": "con_testing_submission_2.__developer__",
                "value": "e9e8aad29ce8e94fd77d9c55582e5e0c57cf81c552ba61c0d4e34b0dc11fd931"
>>>>>>> 842de373
            },
            {
                "key": "con_testing_submission_2.__owner__",
                "value": null
            },
            {
                "key": "con_testing_submission_2.__submitted__",
                "value": {
                    "__time__": [
                        2024,
                        4,
                        30,
                        14,
                        2,
                        17,
                        0
                    ]
                }
            },
            {
                "key": "con_testing_submission_2.balances",
                "value": null
            },
            {
                "key": "con_testing_submission_2.balances:e9e8aad29ce8e94fd77d9c55582e5e0c57cf81c552ba61c0d4e34b0dc11fd931",
                "value": 1000000
            },
            {
                "key": "con_testing_submission_2.metadata",
                "value": null
            },
            {
                "key": "con_testing_submission_2.metadata:operator",
                "value": "e9e8aad29ce8e94fd77d9c55582e5e0c57cf81c552ba61c0d4e34b0dc11fd931"
            },
            {
                "key": "con_testing_submission_2.metadata:token_name",
                "value": "Rocketswap Test Token"
            },
            {
                "key": "con_testing_submission_2.metadata:token_symbol",
                "value": "RSWP"
            },
            {
                "key": "con_testing_submission_32722789.__code__",
                "value": "__balances = Hash(default_value=0, contract=\n    'con_testing_submission_32722789', name='balances')\n__metadata = Hash(contract='con_testing_submission_32722789', name='metadata')\n\n\ndef ____():\n    __balances[ctx.caller] = 1000000\n    __metadata['token_name'] = 'Rocketswap Test Token'\n    __metadata['token_symbol'] = 'RSWP'\n    __metadata['operator'] = ctx.caller\n\n\n@__export('con_testing_submission_32722789')\ndef change_metadata(key: str, value: Any):\n    assert ctx.caller == __metadata['operator'\n        ], 'Only operator can set metadata!'\n    __metadata[key] = value\n\n\n@__export('con_testing_submission_32722789')\ndef transfer(amount: float, to: str):\n    assert amount > 0, 'Cannot send negative balances!'\n    assert __balances[ctx.caller] >= amount, 'Not enough coins to send!'\n    __balances[ctx.caller] -= amount\n    __balances[to] += amount\n\n\n@__export('con_testing_submission_32722789')\ndef approve(amount: float, to: str):\n    assert amount > 0, 'Cannot send negative balances!'\n    __balances[ctx.caller, to] += amount\n\n\n@__export('con_testing_submission_32722789')\ndef transfer_from(amount: float, to: str, main_account: str):\n    assert amount > 0, 'Cannot send negative balances!'\n    assert __balances[main_account, ctx.caller\n        ] >= amount, 'Not enough coins approved to send! You have {} and are trying to spend {}'.format(\n        __balances[main_account, ctx.caller], amount)\n    assert __balances[main_account] >= amount, 'Not enough coins to send!'\n    __balances[main_account, ctx.caller] -= amount\n    __balances[main_account] -= amount\n    __balances[to] += amount\n"
            },
            {
                "key": "con_testing_submission_32722789.__developer__",
                "value": "e9e8aad29ce8e94fd77d9c55582e5e0c57cf81c552ba61c0d4e34b0dc11fd931"
            },
            {
                "key": "con_testing_submission_32722789.__owner__",
                "value": null
            },
            {
                "key": "con_testing_submission_32722789.__submitted__",
                "value": {
                    "__time__": [
                        2024,
                        5,
                        1,
                        11,
                        54,
                        54,
                        0
                    ]
                }
            },
            {
                "key": "con_testing_submission_32722789.balances",
                "value": null
            },
            {
                "key": "con_testing_submission_32722789.balances:e9e8aad29ce8e94fd77d9c55582e5e0c57cf81c552ba61c0d4e34b0dc11fd931",
                "value": 1000000
            },
            {
                "key": "con_testing_submission_32722789.metadata",
                "value": null
            },
            {
                "key": "con_testing_submission_32722789.metadata:operator",
                "value": "e9e8aad29ce8e94fd77d9c55582e5e0c57cf81c552ba61c0d4e34b0dc11fd931"
            },
            {
                "key": "con_testing_submission_32722789.metadata:token_name",
                "value": "Rocketswap Test Token"
            },
            {
                "key": "con_testing_submission_32722789.metadata:token_symbol",
                "value": "RSWP"
            },
            {
                "key": "con_x.__code__",
                "value": "def ____():\n    pass\n\n\n@__export('con_x')\ndef test():\n    return 'Hello, World!'\n"
            },
            {
                "key": "con_x.__developer__",
                "value": "f357109d2c0bf9248e39e371544a5fab3fa08e29e2ccee28b39da33972ce3b79"
            },
            {
                "key": "con_x.__owner__",
                "value": null
            },
            {
                "key": "con_x.__submitted__",
                "value": {
                    "__time__": [
                        2024,
                        4,
                        24,
                        7,
                        31,
                        16,
                        0
                    ]
                }
            },
            {
                "key": "currency.__code__",
                "value": "__balances = Hash(default_value=0, contract='currency', name='balances')\n\n\ndef ____(vk: str):\n    __balances[vk] = 111111111\n\n\n@__export('currency')\ndef transfer(amount: float, to: str):\n    assert amount > 0, 'Cannot send negative balances!'\n    sender = ctx.caller\n    assert __balances[sender] >= amount, 'Not enough coins to send!'\n    __balances[sender] -= amount\n    __balances[to] += amount\n\n\n@__export('currency')\ndef balance_of(account: str):\n    return __balances[account]\n\n\n@__export('currency')\ndef allowance(owner: str, spender: str):\n    return __balances[owner, spender]\n\n\n@__export('currency')\ndef approve(amount: float, to: str):\n    assert amount > 0, 'Cannot send negative balances!'\n    sender = ctx.caller\n    __balances[sender, to] += amount\n    return __balances[sender, to]\n\n\n@__export('currency')\ndef transfer_from(amount: float, to: str, main_account: str):\n    assert amount > 0, 'Cannot send negative balances!'\n    sender = ctx.caller\n    assert __balances[main_account, sender\n        ] >= amount, 'Not enough coins approved to send! You have {} and are trying to spend {}'.format(\n        __balances[main_account, sender], amount)\n    assert __balances[main_account] >= amount, 'Not enough coins to send!'\n    __balances[main_account, sender] -= amount\n    __balances[main_account] -= amount\n    __balances[to] += amount\n"
            },
            {
                "key": "currency.__developer__",
                "value": "sys"
            },
            {
                "key": "currency.__submitted__",
                "value": {
                    "__time__": [
                        2024,
                        4,
                        20,
                        8,
                        45,
                        0,
                        0
                    ]
                }
            },
            {
                "key": "currency.balances",
                "value": null
            },
            {
                "key": "currency.balances:014a097ce6955458f8fbe2eaaadba9ddc052eac486fe765a035cfeaacae1d642",
                "value": {
                    "__fixed__": "250.10972779821943155756"
                }
            },
            {
                "key": "currency.balances:01f00f4c2b7a0867f74e45dfc0d7eed1eb8af0421f55daf42acaf76c96e3edae",
                "value": {
                    "__fixed__": "2.381"
                }
            },
            {
                "key": "currency.balances:02122bff580ac362bfa5578eda5fcac86db69f6a1d0c693dd0fe26183327e223",
                "value": {
                    "__fixed__": "189.7205"
                }
            },
            {
                "key": "currency.balances:02c80f4240afb01ae6b8c4d359f0beac6ee0a29cf069fcd31305aabb22f9e003",
                "value": {
                    "__fixed__": "1.0017897372713558826"
                }
            },
            {
                "key": "currency.balances:03e2669bf5a8190f8472fcf6f1cff2e6f36a81d2c9305020ba444679f196d2cb",
                "value": {
                    "__fixed__": "172.3075"
                }
            },
            {
                "key": "currency.balances:0467b2a79d5e0917dc1569acf2986147878e68250e06421fc708c96d15231ff3",
                "value": {
                    "__fixed__": "2.381"
                }
            },
            {
                "key": "currency.balances:05056ec869719b2113d7de8770140a5abd7b6428f3b59accdf735ea5083dd284",
                "value": {
                    "__fixed__": "2.381"
                }
            },
            {
                "key": "currency.balances:05b997227e6955b378330055b65a28a5ef1844d5dc192d84b786e397f4a92a85",
                "value": {
                    "__fixed__": "50.40631867539557483328"
                }
            },
            {
                "key": "currency.balances:05cd9c302b77e3be424c4993ced9ec5f49c15481a8ddc7fc1b504071037ad9b7",
                "value": {
                    "__fixed__": "248.14400082077605404338"
                }
            },
            {
                "key": "currency.balances:062452014a5d79224c41562ebfdd9aa56bd89800f3bc59400f70e4cc00365d7a",
                "value": {
                    "__fixed__": "2.381"
                }
            },
            {
                "key": "currency.balances:07cb397e6a7ae82b735af4e98daf912c759f45c3b11f6457a2596acdedf9fd9e",
                "value": {
                    "__fixed__": "1.522301713250560088"
                }
            },
            {
                "key": "currency.balances:08d6fcf24b029fbb6549e80a26c6175ea06294968e9193cd7337b44aafb335c5",
                "value": {
                    "__fixed__": "1.0017897372713558826"
                }
            },
            {
                "key": "currency.balances:0b905f03ccfdd30ba22177b4c3c2d7ae840f347b29c491363a051881e925203d",
                "value": {
                    "__fixed__": "50.40631867539557483328"
                }
            },
            {
                "key": "currency.balances:0c7cce9538c9371d79dedae5f04dd1c81ddde3c5e96b4e0fcc48b6ce70cf241b",
                "value": {
                    "__fixed__": "0.7463"
                }
            },
            {
                "key": "currency.balances:0ca3ca0e8feb3c47f3bbd25dd94f9f5596b15a8d162a993f738c3e654a06ce79",
                "value": {
                    "__fixed__": "2.381"
                }
            },
            {
                "key": "currency.balances:0cde5cba145619e997e2e9f71760bed4c2878f249ea1825984c7cb17d8b18618",
                "value": {
                    "__fixed__": "108.2734"
                }
            },
            {
                "key": "currency.balances:0d180b6005058e94b846067f72019354902ddcb893e0aadbd9ff5906bdd27d4f",
                "value": {
                    "__fixed__": "168.2919"
                }
            },
            {
                "key": "currency.balances:0d3dedcf24562cb9e18caec5af2c0738bf6bdd320b6df2bffc4ed187b27b78c8",
                "value": {
                    "__fixed__": "2.381"
                }
            },
            {
                "key": "currency.balances:0d84cfa87652b571ace07db9c1bf8d9b901b771dca64ad7a68617ca6078b8162",
                "value": {
                    "__fixed__": "1.435493507856006278"
                }
            },
            {
                "key": "currency.balances:0de77380d7edc8d505a0676623c878cbeda2abc80b3df16a850a7f67809d3c8b",
                "value": {
                    "__fixed__": "1.3394546986552956245"
                }
            },
            {
                "key": "currency.balances:0f2bae608a5d3112be7654eca4fe4469acb68418a5f159ab90976b4ad6c530a3",
                "value": {
                    "__fixed__": "1.001702629151920584"
                }
            },
            {
                "key": "currency.balances:1194bce5c4d954315efe5f8f3fcca4a39cd1065bdc131b94358036505028d093",
                "value": {
                    "__fixed__": "1.2622067352942212396"
                }
            },
            {
                "key": "currency.balances:119a670e1e3de8ca959500efd7086b96175e01309efb4a1298055062c5fc2738",
                "value": {
                    "__fixed__": "1.3394546986552956245"
                }
            },
            {
                "key": "currency.balances:11c006321bbbf2369010540d9f2d15406bd2165439b841fde58a88883ad82478",
                "value": {
                    "__fixed__": "250.10972779821943155756"
                }
            },
            {
                "key": "currency.balances:130a0e993244ecab88791f74da43716970160acee6eaeb04ae38df0adb2ea33f",
                "value": {
                    "__fixed__": "5.2498048247201599663"
                }
            },
            {
                "key": "currency.balances:130f7aebc979b9775c5d5e5e2371d1409b48ef0792663af302c46453441f418c",
                "value": {
                    "__fixed__": "20.11213512233705944193"
                }
            },
            {
                "key": "currency.balances:131dc6a39734b6c3f6ab9332593f8eec7b03c9635c428e0d43adf08c0d4c0553",
                "value": {
                    "__fixed__": "47.14940503745774570008"
                }
            },
            {
                "key": "currency.balances:13edf39d0dfb6abe0f18f9f3eb685374c5a51406df2e6b37d77cc23f34d628c4",
                "value": {
                    "__fixed__": "2.381"
                }
            },
            {
                "key": "currency.balances:1463cc23bead3dad76048adf71f0b72c0697fbf379a1c418352fa54fc7f482a9",
                "value": {
                    "__fixed__": "2.381"
                }
            },
            {
                "key": "currency.balances:1486c075b96ca3f1b75d2d7bb5d358e80f5639c2308ff6199f753aafd21e5e6d",
                "value": {
                    "__fixed__": "50.40631867539557483328"
                }
            },
            {
                "key": "currency.balances:1506d295ce4087b2e0f6be6e6a09205991960ca1f859483648d6ec7c727db18b",
                "value": {
                    "__fixed__": "0.7463"
                }
            },
            {
                "key": "currency.balances:1603b5d02c32ae525c3e247132d764e1c1cbd8ad0ec3856448f6309c590dab42",
                "value": {
                    "__fixed__": "2.381"
                }
            },
            {
                "key": "currency.balances:1721b575536921048c7b2b8e8d6526f1724ce6f05c7f271fdf577f71db19b775",
                "value": {
                    "__fixed__": "140.4196"
                }
            },
            {
                "key": "currency.balances:1785bf944e69562b9244e4981990c8dacdcd561e995278110d81622e3eb5acd4",
                "value": {
                    "__fixed__": "2.381"
                }
            },
            {
                "key": "currency.balances:18867b77c9867401ce3f8ec0e35d95dae2926caa6cd58ce3444becaf911cb18a",
                "value": {
                    "__fixed__": "1.3394546986552956245"
                }
            },
            {
                "key": "currency.balances:19eb4934ea40c5687636e8a1e0cc530620228fc685a8a8d5c5133385008a5e46",
                "value": {
                    "__fixed__": "1.3632357253311018134"
                }
            },
            {
                "key": "currency.balances:1a7eff708890a91b41377aca64982b0bc7e752ae769ca898195eb2abf958b4de",
                "value": {
                    "__fixed__": "1.1555125728857042467"
                }
            },
            {
                "key": "currency.balances:1b0e100e57c5306079cabdb54f8cf083877735d1f4b877d3b04ca5dbcd6b0846",
                "value": {
                    "__fixed__": "1.0017897372713558826"
                }
            },
            {
                "key": "currency.balances:1c55a21a532c43a6fcd242dfd32d21d00240688eb579b29af641cc6f32f65b75",
                "value": {
                    "__fixed__": "1.1430823056410462704"
                }
            },
            {
                "key": "currency.balances:1c89e69554dd5ffccfb307f7ff2b73c4d6074820480473dbd2611e4d27173ce6",
                "value": {
                    "__fixed__": "49.64796361620098179367"
                }
            },
            {
                "key": "currency.balances:1c93de62a1c5349a5884b83b2c02924f2e653c50b3f144f1006283006a8f2dc9",
                "value": {
                    "__fixed__": "168.2919"
                }
            },
            {
                "key": "currency.balances:1d3680e34fb0e5932326a55df98ec49142c27ee33ae0dd9fe871fc2735f50cd6",
                "value": {
                    "__fixed__": "168.2919"
                }
            },
            {
                "key": "currency.balances:1da5a095ded04f7803e95cb9e73004982c7c101e98d75ea647961ba8e18fd338",
                "value": {
                    "__fixed__": "5.2498048247201599663"
                }
            },
            {
                "key": "currency.balances:1db759dff4f1cdb5ca4c9ff3bc90cd3e4211be9835af7adc96f35f1867b12315",
                "value": {
                    "__fixed__": "0.7463"
                }
            },
            {
                "key": "currency.balances:1f8d6a8fad271296883cb1b10e29172145551a852140403e58e519dd0da80fce",
                "value": {
                    "__fixed__": "171.6252"
                }
            },
            {
                "key": "currency.balances:1fb5a76e7c31f9480df782ddd62084b637f9d8ce23ee0a9eda1acbafd4aaea00",
                "value": {
                    "__fixed__": "1.435493507856006278"
                }
            },
            {
                "key": "currency.balances:2125401df90e39c26020fc3501935d5787d1a467e6d737f6941e2ba8b5c8248a",
                "value": {
                    "__fixed__": "1.4926"
                }
            },
            {
                "key": "currency.balances:21fb1b0f880d35cb40c206d7afb08c3063d80acb52726658b3882e973ea157e6",
                "value": {
                    "__fixed__": "1.3046766714097223418"
                }
            },
            {
                "key": "currency.balances:2237c3c500f729ef72a5d0a27c9068ed58d1e906353ea0f46dc8c56ce88c729b",
                "value": {
                    "__fixed__": "47.14940503745774570008"
                }
            },
            {
                "key": "currency.balances:236f5af79ed116b2f107a9a576ba29bbd3474f281b2a430c4fe59bdc53c5d77e",
                "value": {
                    "__fixed__": "1.2715701223073921686"
                }
            },
            {
                "key": "currency.balances:2392f947cb619ce56a89977bd0f73c8668a3313813f5cb41f395de54e1e20530",
                "value": {
                    "__fixed__": "4.8917362543099106315"
                }
            },
            {
                "key": "currency.balances:241b2183302cf3f18578fe61e931299c983f2edf52b10bcb1dffc65394da42ce",
                "value": {
                    "__fixed__": "4.8917362543099106315"
                }
            },
            {
                "key": "currency.balances:2493b55189633b4e975790dcd23b1e2003005502ab0f34466c96615f9d6df0ac",
                "value": {
                    "__fixed__": "1.8904"
                }
            },
            {
                "key": "currency.balances:24ebc1bf8ff3bbd8cf6647c19a4611d10c5ac6021fea8444b191484073a5a207",
                "value": {
                    "__fixed__": "49.64796361620098179367"
                }
            },
            {
                "key": "currency.balances:27e326070b04621acfb62fee2e14f6660d3dd87f307138ac807f0c2f1f6f44ef",
                "value": {
                    "__fixed__": "5.2498048247201599663"
                }
            },
            {
                "key": "currency.balances:281dc06a7d26b5fea68140fad35dbdedefbc67ffc7dd4401befe7989cdcd6453",
                "value": {
                    "__fixed__": "1.3632357253311018134"
                }
            },
            {
                "key": "currency.balances:288b94c4a11510cfef77b7b492b28e4651e10a6dba2db7db4f62af92d0bee5fc",
                "value": {
                    "__fixed__": "2.381"
                }
            },
            {
                "key": "currency.balances:28be507463647f16123d5bcf60310aaccacc0e0e4e44d154ec9a9ccb0fb2ef71",
                "value": {
                    "__fixed__": "41.97646592247445941624"
                }
            },
            {
                "key": "currency.balances:28d191e078f713e6d1c27447083826c2fa525b090b1880230170f6f51978184d",
                "value": {
                    "__fixed__": "0.05493048493809005"
                }
            },
            {
                "key": "currency.balances:28d66e16e425c9007dc827899c23743ee44d6154fe8aa1a168f67faaebae2982",
                "value": {
                    "__fixed__": "1.3046766714097223418"
                }
            },
            {
                "key": "currency.balances:292b346779dca86b8ffb979f48b590ea04c2d49d9fb505af9d6aa7e044a45269",
                "value": {
                    "__fixed__": "2004.2303"
                }
            },
            {
                "key": "currency.balances:292b346779dca86b8ffb979f48b590ea04c2d49d9fb505af9d6aa7e044a45269:con_multisend",
                "value": {
                    "__fixed__": "899999998990.0003"
                }
            },
            {
                "key": "currency.balances:2938406d22e9f730f1e7fe4823db8d22f3db253f82f745093dc2749d54f8601d",
                "value": {
                    "__fixed__": "164.5153"
                }
            },
            {
                "key": "currency.balances:2975862f47e130882252624090744c98fb90aa8878511d1d60ffb9174cc042c0",
                "value": {
                    "__fixed__": "1.1430823056410462704"
                }
            },
            {
                "key": "currency.balances:29d740c906c0a34c9d62303af0730832378c2b6139ca0e2d00a36d77e23691c7",
                "value": {
                    "__fixed__": "2.381"
                }
            },
            {
                "key": "currency.balances:2b87370af15fa31aee72afdf21856d1ac5eef81cf8488ac71b3e69567b91c88b",
                "value": {
                    "__fixed__": "50.40631867539557483328"
                }
            },
            {
                "key": "currency.balances:2be1ca98bec14c440173d394d63933566d12a480661b355426df6bef4b6847a9",
                "value": {
                    "__fixed__": "1.2715701223073921686"
                }
            },
            {
                "key": "currency.balances:2be59a1d3f26b7fc71484e2d76c9cbbe15e37fc69d8e0e22baa220f2ce2fcd4a",
                "value": {
                    "__fixed__": "1.3632357253311018134"
                }
            },
            {
                "key": "currency.balances:2c07e0854d720b5172b0023e1d0d2c6e4f1620272e0222e2f209b43eae555609",
                "value": {
                    "__fixed__": "167.5456"
                }
            },
            {
                "key": "currency.balances:2c1d2582506efe45c1046d7d8daf94e1a3b97ea3e54df73aea88f4df1f04be0c",
                "value": {
                    "__fixed__": "1.001702629151920584"
                }
            },
            {
                "key": "currency.balances:2c72697a84411415021a65faea7e9be43a95cb3e0a6c3a1bec147518e991d486",
                "value": {
                    "__fixed__": "2.381"
                }
            },
            {
                "key": "currency.balances:2cb8c0387efe848520a3c3e020b588fe8333d15189e15819ecdebae948a4eca2",
                "value": {
                    "__fixed__": "1.4926"
                }
            },
            {
                "key": "currency.balances:2d7fcad0e24df62317a7da5dc74fa70780a3fd11036a499649d3fa2069aef66b",
                "value": {
                    "__fixed__": "1.2622067352942212396"
                }
            },
            {
                "key": "currency.balances:2d8b99bfaeb35818c4e8432b3b2fb1bfa448abf3b284830f6c5335a7cab72c5c",
                "value": {
                    "__fixed__": "41.97646592247445941624"
                }
            },
            {
                "key": "currency.balances:2d91aabcd0b9f1d13b17fea5e31053b6bd0e27cfd0c59c9fa94b03c199bfd220",
                "value": {
                    "__fixed__": "49.64796361620098179367"
                }
            },
            {
                "key": "currency.balances:2d955c86083023165591ae35a9dc7b4a15c010d78174e57dc412edc34b909690",
                "value": {
                    "__fixed__": "0.05493048493809005"
                }
            },
            {
                "key": "currency.balances:2de82325bbb3ac38ddd3943dec18c287d2e305f038e019134b25678a513d34b6",
                "value": {
                    "__fixed__": "2.381"
                }
            },
            {
                "key": "currency.balances:2e6932647f4f0ba0ed21d6e77fb0fa01c447de2bde4e2410ce3f6208c297d2cf",
                "value": {
                    "__fixed__": "0.05493048493809005"
                }
            },
            {
                "key": "currency.balances:2e88c2b05d5bb17465698204ccf77bdfebd2d40c3f075494786b03bea259c0b3",
                "value": {
                    "__fixed__": "1.2715701223073921686"
                }
            },
            {
                "key": "currency.balances:2f62e52029a079e4b3e7383702dbd84e4437410d991261649f5fe270375d25a1",
                "value": {
                    "__fixed__": "1.1430823056410462704"
                }
            },
            {
                "key": "currency.balances:3047d269f1e3a7164518afbfa6ca3d7169169c57b84c3d6b270baa40dcdcbc26",
                "value": {
                    "__fixed__": "0.7463"
                }
            },
            {
                "key": "currency.balances:315c97e5df02e27b74038293df2b163abc776c823efa272ea9b172f324ee81e1",
                "value": {
                    "__fixed__": "1.435493507856006278"
                }
            },
            {
                "key": "currency.balances:31750d888e313964ccc11e7b4400c06cf8e7d37f173897bd96436ce40261bc5a",
                "value": {
                    "__fixed__": "1.001702629151920584"
                }
            },
            {
                "key": "currency.balances:31a0a2b07717e67bcbd8390c79c355ebe460cc6d309be8679e6a899cd834bba2",
                "value": {
                    "__fixed__": "168.2919"
                }
            },
            {
                "key": "currency.balances:31fa8d5a88d7ece9abaf312a76a9360fc314ecd2a2f0e9e44c5571d3ccd12595",
                "value": {
                    "__fixed__": "82.6232"
                }
            },
            {
                "key": "currency.balances:3280c99e859e3dd033cdb71148ad917fe21da7b07218015025a5ba5ec1d1ed45",
                "value": {
                    "__fixed__": "0.7463"
                }
            },
            {
                "key": "currency.balances:32a22314b9297ac5024eaec51b23b1a4b85d8160bbe4c41e5258ef100011b765",
                "value": {
                    "__fixed__": "2.381"
                }
            },
            {
                "key": "currency.balances:33b433a2c1d8308ab70f76b9247a0790a7c9b06b9159e63dbb0dda5ca5dbc2ef",
                "value": {
                    "__fixed__": "2.381"
                }
            },
            {
                "key": "currency.balances:352353214c165e948996a098c9f987bfb323b00bd3e7d5fcf4b960fef2361843",
                "value": {
                    "__fixed__": "49.64796361620098179367"
                }
            },
            {
                "key": "currency.balances:359f95e6442538e2975cbb04d3f5d3081351f739390a8495cad2e08afa91e2b7",
                "value": {
                    "__fixed__": "41.97646592247445941624"
                }
            },
            {
                "key": "currency.balances:35f3242d430efab3ac392d15dcd22d74884910d9e6efa9c7281fa4356430ad09",
                "value": {
                    "__fixed__": "0.7463"
                }
            },
            {
                "key": "currency.balances:36ba11f9aaeadbcf83366ec18a03c5b87125d315516690dcc0be41dcdd5e7e09",
                "value": {
                    "__fixed__": "1.1430823056410462704"
                }
            },
            {
                "key": "currency.balances:3703dab66190bc5045f118ae93c4cec03f0bb2994b1953102dd97716c417f317",
                "value": {
                    "__fixed__": "167.5456"
                }
            },
            {
                "key": "currency.balances:37823c4b226f074d8be25c4fe12a4d088442a26987ebee6822448ae13fd58549",
                "value": {
                    "__fixed__": "1.522301713250560088"
                }
            },
            {
                "key": "currency.balances:383228115e27b517824a191779532ab4c8497fd668f16b8728f2eeee40e40315",
<<<<<<< HEAD
                "value": {
                    "__fixed__": "2.381"
=======
                "value": {
                    "__fixed__": "2.381"
                }
            },
            {
                "key": "currency.balances:38751d52ef89215f53d5197c2a22e265b5167f4685621334709f6e390ad0c5aa",
                "value": {
                    "__fixed__": "2.381"
                }
            },
            {
                "key": "currency.balances:3949f668838b7d2dae11ad1ff62fcd4b0aaa1b9ab161ad9eda7ce787b7314790",
                "value": {
                    "__fixed__": "359.3742"
>>>>>>> 842de373
                }
            },
            {
                "key": "currency.balances:38751d52ef89215f53d5197c2a22e265b5167f4685621334709f6e390ad0c5aa",
                "value": {
                    "__fixed__": "2.381"
                }
            },
            {
<<<<<<< HEAD
                "key": "currency.balances:3949f668838b7d2dae11ad1ff62fcd4b0aaa1b9ab161ad9eda7ce787b7314790",
=======
                "key": "currency.balances:39f89bc9aeddbd5ab4214a47c98469dc306ea66cb6df5cc54f77bc2c3064a23d",
                "value": {
                    "__fixed__": "2.381"
                }
            },
            {
                "key": "currency.balances:3a5f760e798ff29013a2befac937c625efbf52740df2bb6408cdae7fa24d0e11",
>>>>>>> 842de373
                "value": {
                    "__fixed__": "359.3742"
                }
            },
            {
<<<<<<< HEAD
                "key": "currency.balances:39ce0946af2a811017d528c41bbe4b9d66b16155fd3f739d2884d6c532f90cbb",
                "value": {
                    "__fixed__": "1.0017897372713558826"
                }
            },
            {
                "key": "currency.balances:39f89bc9aeddbd5ab4214a47c98469dc306ea66cb6df5cc54f77bc2c3064a23d",
                "value": {
                    "__fixed__": "2.381"
                }
            },
            {
                "key": "currency.balances:3a5f760e798ff29013a2befac937c625efbf52740df2bb6408cdae7fa24d0e11",
                "value": {
                    "__fixed__": "5.2498048247201599663"
                }
            },
            {
=======
>>>>>>> 842de373
                "key": "currency.balances:3c77b8398e03d8270d65713c3765c4a9a5f099c3c5473015e91a76547be1ebf1",
                "value": {
                    "__fixed__": "2.381"
                }
            },
            {
                "key": "currency.balances:3cc7524acf2a4c96b6b180faea2153d8b7ed29320daba1c4e8f70f31998333fb",
                "value": {
                    "__fixed__": "1.3394546986552956245"
                }
            },
            {
                "key": "currency.balances:3cf1f3a97ee45a2c2ec362352168e71d9982bfb63ae7ef9c02b482f31f824d1a",
                "value": {
                    "__fixed__": "1.435493507856006278"
                }
            },
            {
                "key": "currency.balances:3e96416f603f1bba58c2d767b1f3d4acced40329e3d1b0784dfe6ed807319800",
                "value": {
                    "__fixed__": "2.381"
                }
            },
            {
                "key": "currency.balances:3f23440ac15c8c01ec4bfdd09242dea8c856c13a5192a3b6a502ae0779eec7e0",
                "value": {
                    "__fixed__": "1.3046766714097223418"
                }
            },
            {
                "key": "currency.balances:411767e0543ad47baf42a5b340217b48bef970751b8d05858e50f866ad53ff8b",
                "value": {
                    "__fixed__": "2.381"
                }
            },
            {
                "key": "currency.balances:4140ca10ea0f9be89e0ea94e38f312bbd4ca3116095d6a0700bc4b29b5390e0a",
                "value": {
                    "__fixed__": "1.2715701223073921686"
                }
            },
            {
                "key": "currency.balances:42c800ed6c53fd77992089e38d849d0960c07527a71b93f3c3ab8d851004f226",
                "value": {
                    "__fixed__": "1.001702629151920584"
                }
            },
            {
                "key": "currency.balances:43604bb2bb35f7d1bf94f3781df9c3b91c1b83a5aa301a2ffdb7ef0174967d50",
                "value": {
                    "__fixed__": "19.19661255579699733485"
                }
            },
            {
                "key": "currency.balances:4438dc831096e66a1e5009edc71adc33c01e4ce07257fff03a795292ce641716",
                "value": {
                    "__fixed__": "1.1555125728857042467"
                }
            },
            {
                "key": "currency.balances:444e2f9a16bee57e59da29759197dc9315c7bb4240bb2017686419bd452609e5",
                "value": {
                    "__fixed__": "1.435493507856006278"
                }
            },
            {
                "key": "currency.balances:461909b109e454df01284c62bb30d98ea2b6bc699179ba5bfaeabdf466aa9fba",
                "value": {
                    "__fixed__": "23.810"
                }
            },
            {
                "key": "currency.balances:4659bfbef339ff8392489ab951a37e1820e060888fee49a60a82aecfbe1d5ac3",
                "value": {
                    "__fixed__": "1.2715701223073921686"
                }
            },
            {
                "key": "currency.balances:46fd2d88d4bd71d27013eb64ebde8dc40163a2a10f6ddb100f5d87a45e893f1e",
                "value": {
                    "__fixed__": "1.1430823056410462704"
                }
            },
            {
                "key": "currency.balances:4726ec6158594df9c74bb44bb859fb8e8eee56865d53c7cd2052064d65fd4f25",
                "value": {
                    "__fixed__": "0.7463"
                }
            },
            {
                "key": "currency.balances:4743dc4a5369c5fcfd7b50f98a27e3ccf442d83855d542360fc5b28e088f3ca2",
                "value": {
                    "__fixed__": "20.11213512233705944193"
                }
            },
            {
                "key": "currency.balances:4745c09883fe95c2c639ac192391f3ae518128bcb19eb277f5aa462b8fba93a8",
                "value": {
                    "__fixed__": "1.3394546986552956245"
                }
            },
            {
                "key": "currency.balances:475e26a05e1c8de41c0f2472b032bb92833903840d863d4b19d9e25b34d80ed1",
                "value": {
                    "__fixed__": "1.4926"
                }
            },
            {
                "key": "currency.balances:4806c82baec68d6e70414448d27c47a371dd7a6b5cf8f745c20f6435392ca67f",
                "value": {
                    "__fixed__": "250.10972779821943155756"
                }
            },
            {
                "key": "currency.balances:493388368c7400a77f95bb5bf74d679fd319dbfa1975c5bbf2c717a3b6700d94",
                "value": {
                    "__fixed__": "1.522301713250560088"
                }
            },
            {
                "key": "currency.balances:49d9e2cbe335ccb989efd87881221af91aca6b8d417cdf78ca3701cbaaf55b7c",
                "value": {
                    "__fixed__": "41.97646592247445941624"
                }
            },
            {
                "key": "currency.balances:4b3a556d015c3f8985bd89f9918c7a166dde2ba5013c0a54e698ca82f147c273",
                "value": {
                    "__fixed__": "20.11213512233705944193"
                }
            },
            {
                "key": "currency.balances:4b3b068d31cb12ff24d44330fe0612e95a5f94175d0f1231772623b34fde8cbf",
                "value": {
                    "__fixed__": "0.7463"
                }
            },
            {
                "key": "currency.balances:4b69e54fdf5b31622bf3c4a65de976801e7aa4f8ac02287f90191b03be5723f6",
                "value": {
                    "__fixed__": "1.3046766714097223418"
                }
            },
            {
                "key": "currency.balances:4bccf286b6b6db1bac36ff9c75b06cdcb708030b538d219f2985bb30bb9cf1e3",
                "value": {
                    "__fixed__": "4.8917362543099106315"
                }
            },
            {
                "key": "currency.balances:4bfcd438e7d403b2b4149c2c7f35a28908185b7b869ecf02167f76700170ef1c",
                "value": {
                    "__fixed__": "50.40631867539557483328"
                }
            },
            {
                "key": "currency.balances:4caf28c80e43be4101bd2caf6c747ef8a393837809df50f2bbe5367d2ff79794",
                "value": {
                    "__fixed__": "0.7463"
                }
            },
            {
                "key": "currency.balances:4f2387d380e685741197d898ad5a9b989c043de195405c2eb29f7b387b9f724b",
                "value": {
                    "__fixed__": "49.64796361620098179367"
                }
            },
            {
                "key": "currency.balances:4f78e1fe02342a51605d62e602bcf2bf8bacd32cc50980b9ad84f6752ed4f6fd",
                "value": {
                    "__fixed__": "248.14400082077605404338"
                }
            },
            {
                "key": "currency.balances:5157e3430e31d221fe5fbd6678f7fb89d849d3270d0705662cb68b70d4cb750b",
                "value": {
                    "__fixed__": "5.2498048247201599663"
                }
            },
            {
                "key": "currency.balances:51fa089aa773092577bd996074cf44dadcd72b2b8f0bbd39ac630bf1aa2a42b5",
                "value": {
                    "__fixed__": "19.19661255579699733485"
                }
            },
            {
                "key": "currency.balances:52226e31d56da22fa8ea0d8725790d26b9040580a2e5780926fdc348d9ccc65c",
                "value": {
                    "__fixed__": "165.2616"
                }
            },
            {
                "key": "currency.balances:524adb1be2cfc4182237cdba8a137742a605aa7e7762583152df578d947bbc3f",
                "value": {
                    "__fixed__": "1.3394546986552956245"
                }
            },
            {
                "key": "currency.balances:528bf2842370e932dbde11127cdbea3f7cb7b5a1c4ec6cd480f6a2e3281b6263",
                "value": {
                    "__fixed__": "1.1555125728857042467"
                }
            },
            {
                "key": "currency.balances:53a860c08aa220f871b307562644fe3b4a9ab2e3d2c6cf8e0b604972fac9e8e1",
                "value": {
                    "__fixed__": "19.19661255579699733485"
                }
            },
            {
                "key": "currency.balances:5524b0ff0e19f3ef3f2125f8286fe6a735c840248e662513c4bdd3df554b2867",
                "value": {
                    "__fixed__": "1.1555125728857042467"
                }
            },
            {
                "key": "currency.balances:559bc7d9462902cf71ca335943b31bc29c020f1c471b5e0caa33bbeb18da4622",
                "value": {
                    "__fixed__": "2.381"
                }
            },
            {
                "key": "currency.balances:55c0a9b8d290fa297633ae4a57e7f6d61c832cdbb0afaf8567d6b2e56b59b311",
                "value": {
                    "__fixed__": "41.97646592247445941624"
                }
            },
            {
                "key": "currency.balances:55fd70fbcd99f2ef97b55e7695f285fc9e58514c372d8b1ad9948bb71cf3872a",
                "value": {
                    "__fixed__": "0.0385"
                }
            },
            {
                "key": "currency.balances:5667cfe4bbaad133c82de373872adbec53c61ef174b81ba4f573c8384f2cd12b",
                "value": {
                    "__fixed__": "2.381"
                }
            },
            {
                "key": "currency.balances:56710a628565623b4aca874c0d3c90353ee0a3076daf7810e9611f9a2d58b308",
                "value": {
                    "__fixed__": "168.2919"
                }
            },
            {
                "key": "currency.balances:567f62facc8b86347159f6a14076d28e521177361c11dd144ee9c1b710d29342",
                "value": {
                    "__fixed__": "2.381"
                }
            },
            {
                "key": "currency.balances:56f9529bd9b2e0f6fa25e5d01a377fbad5542d9508d1ddc40bbc8034ac7ba17e",
                "value": {
                    "__fixed__": "1.001702629151920584"
                }
            },
            {
                "key": "currency.balances:57553bb7b0c12262fdb30fca7ec8ec739ce38a796267e105e2e0a0c9572f1afd",
                "value": {
                    "__fixed__": "2.381"
                }
            },
            {
                "key": "currency.balances:57b771f4eaee8809d473f1535eb88778400203d390217313777e55e99588ef3b",
                "value": {
                    "__fixed__": "2.381"
                }
            },
            {
                "key": "currency.balances:57cc9fd27b84c324fc2e6088198c33c0b49edd18b4928db642635ce87c465957",
                "value": {
                    "__fixed__": "49.64796361620098179367"
                }
            },
            {
                "key": "currency.balances:58392bcf21150d0339b2f84f7ee36e6f0986ca0016ba919881de5ab21a6760ce",
                "value": {
                    "__fixed__": "164.5153"
                }
            },
            {
                "key": "currency.balances:5875bd48fc840b7beb5d5739640b5e1399ff2251bca5ab0ec00a621418d0bab1",
                "value": {
                    "__fixed__": "248.14400082077605404338"
                }
            },
            {
                "key": "currency.balances:5979b0821f3f303de3eb796e4aac51ff894fd96540f1af9cd2e2b3728344493a",
                "value": {
                    "__fixed__": "1.3046766714097223418"
                }
            },
            {
                "key": "currency.balances:5a4dcc3a0b7f51297b036970c027aca2bef4df8ef471b9cf0be298d64ea9a269",
                "value": {
                    "__fixed__": "1.2715701223073921686"
                }
            },
            {
                "key": "currency.balances:5a5128857a999aeae59dbf6a6d8a078a8e7d9f749372e68f08a5ea23bfa75954",
                "value": {
                    "__fixed__": "184.7205"
                }
            },
            {
                "key": "currency.balances:5dc3603040cd65968be6c1b5bb060fee5d7ba0b364d1ee36fb232fbe4adda6d3",
                "value": {
                    "__fixed__": "1.3632357253311018134"
                }
            },
            {
                "key": "currency.balances:5dd1464589a7207479b575f2084ccc9fb55cf3c2fa73b1cabd5b72f09bebfdf9",
                "value": {
                    "__fixed__": "2.381"
                }
            },
            {
                "key": "currency.balances:5ec2b5dea778b1c2951a3d5ac147e55d99b0dfac87967fc9d36040523f7bd55e",
                "value": {
                    "__fixed__": "167.5456"
                }
            },
            {
                "key": "currency.balances:5f6e52214caa35b9b2b43554d1b3d244daadb22f22de514f823660207176a3b8",
                "value": {
                    "__fixed__": "0.7463"
                }
            },
            {
                "key": "currency.balances:5fdafa9f89689f8cd25616d74e07eed283ec3a6fea41f59bcad20bfa23e2f994",
                "value": {
                    "__fixed__": "50.40631867539557483328"
                }
            },
            {
                "key": "currency.balances:61098978339b426c1d7d3c7f862c7b05fd7bf41b0bd0e2e335ee5d1c8088cf72",
                "value": {
                    "__fixed__": "169.0382"
                }
            },
            {
                "key": "currency.balances:615f1e4596457e0e9eb6e21bc936cd58788ad9355e421d30ae58d88dd12856ce",
                "value": {
                    "__fixed__": "49.64796361620098179367"
                }
            },
            {
                "key": "currency.balances:62bf9489f9c55b8019c3a7220d965a3cf032af7accfcedc04df2feef69264183",
                "value": {
                    "__fixed__": "19.19661255579699733485"
                }
            },
            {
                "key": "currency.balances:63364115ac4554e46cb42f2495627f0fb78bb89dbc9da9cbb868a7a948cf5f30",
                "value": {
                    "__fixed__": "1.2715701223073921686"
                }
            },
            {
                "key": "currency.balances:63fbedcea614d4f6a5bdd99433a2738e31902927453f8af314908c57a63eda57",
                "value": 3
            },
            {
                "key": "currency.balances:6469db016e9444cec27e0e5ffcf0908cbeb2a6ee5ad29742ec46044266cc9e37",
                "value": {
                    "__fixed__": "168.2919"
                }
            },
            {
                "key": "currency.balances:6473ed58c00fa0998f1ab3fd70f3abd372b2d39bb8e7d83073ef8b140fc6d9d8",
                "value": {
                    "__fixed__": "1.3046766714097223418"
                }
            },
            {
                "key": "currency.balances:64d25b76d8728c6dfaf4c0c3b25b85f10dbd0994c6bbe7970524471e830c357d",
                "value": {
                    "__fixed__": "2.381"
                }
            },
            {
                "key": "currency.balances:651d561e45810830293ad972e6d7c45d9b94839e2e8513d4d6540bb3c495c1b2",
                "value": {
                    "__fixed__": "5.2498048247201599663"
                }
            },
            {
                "key": "currency.balances:6540d4be236f8f04b2aa4a3da57a413dd200dd081abb0dbeed64cccb18eef9a8",
                "value": {
                    "__fixed__": "1.001702629151920584"
                }
            },
            {
                "key": "currency.balances:65550f32bff8055c69af7ac2192d1b7bbada814a65990bb62aa2a129f9e8c51e",
                "value": {
                    "__fixed__": "41.97646592247445941624"
                }
            },
            {
                "key": "currency.balances:6572011961f9b9ecf2d2a718247a48de3d3672de5650dd6786b3311c064df034",
                "value": {
                    "__fixed__": "2.381"
                }
            },
            {
                "key": "currency.balances:6599000ce0a911d1f0af87840142fb58784b803ccbf8bda10cbe49b24239b5ee",
                "value": {
                    "__fixed__": "19.19661255579699733485"
                }
            },
            {
                "key": "currency.balances:65f71b5d798a2996cf7a6468e30d0a647517ed78cfa3c595dc93991605f8b694",
                "value": {
                    "__fixed__": "1.522301713250560088"
                }
            },
            {
                "key": "currency.balances:65fafa2e6a10a756b4c0049e55cdde1efe1da350a10a8a88639c9afdb8c826b3",
                "value": {
                    "__fixed__": "1.522301713250560088"
                }
            },
            {
                "key": "currency.balances:66e5d8c6f5d440e118411211644febeb011ae508a163d205e0e96522714cc074",
                "value": {
                    "__fixed__": "2.381"
                }
            },
            {
                "key": "currency.balances:670950d1f02f36b1a2b19edb100dede915dffeb84f265346ed89ce0abee4aef0",
                "value": {
                    "__fixed__": "1.1555125728857042467"
                }
            },
            {
                "key": "currency.balances:681601c6b8812d150ec15d531407187fd13c74fd6048d07ee1fa470a0fa9c906",
                "value": {
                    "__fixed__": "167.5005"
                }
            },
            {
                "key": "currency.balances:684a3925fa336b8728fb9b0ff036cd43701436b1b8b1f0786a5635eabdcb6f42",
                "value": {
                    "__fixed__": "0.7463"
                }
            },
            {
                "key": "currency.balances:685fa39d37b746611301eeefb5da80664a3b709368cb693fe5a4b28cde322e6f",
                "value": {
                    "__fixed__": "2.381"
                }
            },
            {
                "key": "currency.balances:6864be34f7fd6ac246f8d219b4e74808df4168525d9b30ac7952f8a9b3690b3c",
                "value": {
                    "__fixed__": "1.3632357253311018134"
                }
            },
            {
                "key": "currency.balances:68ced29788d015c2d820d01726f2aa5d31ebe2345e468bfab51cfc43ef0c495e",
                "value": {
                    "__fixed__": "2.381"
                }
            },
            {
                "key": "currency.balances:69bdf080b769057c63fa69caf137188c64eab4f3e94e8c6d3efa866bb09cd39f",
                "value": {
                    "__fixed__": "20.11213512233705944193"
                }
            },
            {
                "key": "currency.balances:69f2e1e4484efdb544c8e4631ab8a5bf632c9a55896cf67389d7fe8ba21b756a",
                "value": {
                    "__fixed__": "168.2919"
                }
            },
            {
                "key": "currency.balances:6a4b76678a1252b55a35898e1bacb7b092219001ee10a9c36a47a1e881d1f558",
                "value": {
                    "__fixed__": "1.0017897372713558826"
                }
            },
            {
                "key": "currency.balances:6b596c4590a64651145a45a1e512eb6f1255124c06cae1e33586d3434b67e761",
                "value": {
                    "__fixed__": "45.0866"
                }
            },
            {
                "key": "currency.balances:6bacb4f55fa1fa5cdb7cb62d714ada95a3e1933bed019aae51de93ba25b0f7fe",
                "value": {
                    "__fixed__": "1.0"
                }
            },
            {
                "key": "currency.balances:6c7362c07553d1cc1dae7a7793dc33c2b620032c92c330bf999892585e077963",
                "value": {
                    "__fixed__": "250.10972779821943155756"
                }
            },
            {
                "key": "currency.balances:6c980483f9366afcf63989c9583140ceb13a6c43a45552606bba6ec9aea89793",
                "value": {
                    "__fixed__": "49.64796361620098179367"
                }
            },
            {
                "key": "currency.balances:6d2476cd66fa277b6077c76cdcd92733040dada2e12a28c3ebb08af44e12be76",
                "value": {
<<<<<<< HEAD
                    "__fixed__": "207.66240000"
=======
                    "__fixed__": "209.72160000"
>>>>>>> 842de373
                }
            },
            {
                "key": "currency.balances:6de897a93883935a8848df2674a8697bad2c2ae4f2c09a5b766cb0a22d94361b",
                "value": {
                    "__fixed__": "41.97646592247445941624"
                }
            },
            {
                "key": "currency.balances:6e542a770120edececeec0f1558465d85417f5da31ad7655165b15e9bb284012",
                "value": {
                    "__fixed__": "50.40631867539557483328"
                }
            },
            {
                "key": "currency.balances:6e7974fc54e502d1e9d2f29873ff7dc8124aeb03e5a3908b43051b8d71201a7f",
                "value": {
                    "__fixed__": "47.14940503745774570008"
                }
            },
            {
                "key": "currency.balances:6ed1ebe294bcb4b2f3b37cb78fe0908714cbf0316fbe91e52214033d80e1e157",
                "value": {
                    "__fixed__": "19.19661255579699733485"
                }
            },
            {
                "key": "currency.balances:6f220262d0b6990e0e4d83aa153b1497bcc5d588b266da1eaaa10e705e81c1e2",
                "value": {
                    "__fixed__": "100.0"
                }
            },
            {
                "key": "currency.balances:6f6a303aa70e0930d83596a72dd33c71d84ba9f80c151f57166b3cd45bbb612f",
                "value": {
                    "__fixed__": "1.0017897372713558826"
                }
            },
            {
                "key": "currency.balances:702a18cb923b53aef1992858c3a4f1c1f20b7c8b8828c9db2687287e425d66bf",
                "value": {
                    "__fixed__": "1.2622067352942212396"
                }
            },
            {
                "key": "currency.balances:70df0f13ca9df0a0b3afb5b75712d4bfc91aab1b93480956738ec71ff57ccc87",
                "value": {
                    "__fixed__": "1.1430823056410462704"
                }
            },
            {
                "key": "currency.balances:719f55ff0cc0451686371e85c274a17a7b6fb66cac0fdc79ca58f9c4faec25cf",
                "value": {
                    "__fixed__": "47.14940503745774570008"
                }
            },
            {
                "key": "currency.balances:72d529dfffe6588f3572488ef72773a765dbeb1f500049e79b15fbba760bfde0",
                "value": {
                    "__fixed__": "1.2715701223073921686"
                }
            },
            {
                "key": "currency.balances:72e61c385bac081058ef900629b26fce49330b607baf634bd7880e73b28a8e2c",
                "value": {
                    "__fixed__": "5.2498048247201599663"
                }
            },
            {
                "key": "currency.balances:739bb0c226b829df8e67e41e8c6ad5807b50dda2c43b2016a5f63808b8407018",
                "value": {
                    "__fixed__": "2.381"
                }
            },
            {
                "key": "currency.balances:74261ba51e13d67e23327f08cbc8d3dc50c35a7491653caf99f0fe989577144a",
                "value": {
                    "__fixed__": "0.05493048493809005"
                }
            },
            {
                "key": "currency.balances:751964d761f93a531a0409596e3b1bc5b8797d4d63f7ea320b2a79e8c7ed014b",
                "value": {
                    "__fixed__": "1.2622067352942212396"
                }
            },
            {
                "key": "currency.balances:75311592c4599989c5928d235fffd94dae4677836e88cdcb6bfc05d2b05eef12",
                "value": {
                    "__fixed__": "1.435493507856006278"
                }
            },
            {
                "key": "currency.balances:7623cc617e0802dd7a5a1e9be557f0293d1e5ed0e846ff7d3513197f32c5da95",
                "value": {
                    "__fixed__": "1.001702629151920584"
                }
            },
            {
                "key": "currency.balances:777bdee9f2aa1f0b0a607596e8089e997735c2bb82a3652207710356dc4bcd08",
                "value": {
                    "__fixed__": "141.1659"
                }
            },
            {
                "key": "currency.balances:78c1e3d74ad3ad68813dfc9b423b9b856fb9b6e786ffc1541c7be2f19c6a4195",
                "value": {
                    "__fixed__": "1.2622067352942212396"
                }
            },
            {
                "key": "currency.balances:78dffad488b879d9b66ac1dc35dfc437e60336dacd68dcb74799e65956513803",
                "value": {
                    "__fixed__": "2.381"
                }
            },
            {
                "key": "currency.balances:79393594eca31abaaa0b3d13f45a7fa4b9902460282899f474dafaa3d4677078",
                "value": {
                    "__fixed__": "0.05493048493809005"
                }
            },
            {
                "key": "currency.balances:79571e8ace091b3427ff75e2cdcda75390925beced33d8bfe451003fa465a0bc",
                "value": {
                    "__fixed__": "4.8917362543099106315"
                }
            },
            {
                "key": "currency.balances:7968dd9f86519106317bf9a93f0428f6710fc1a24dab1883d62c58ab913743db",
                "value": {
                    "__fixed__": "2.381"
                }
            },
            {
                "key": "currency.balances:79a167b9259ccaac6650b4389b98d6c829960782a8b8bbc570ba67c94e14ac61",
                "value": {
                    "__fixed__": "47.14940503745774570008"
                }
            },
            {
                "key": "currency.balances:79e23a0dee1f2aa8c66fba2ed22e0d0f8297c014e2abe9a1d82f3b1a2a021576",
                "value": {
                    "__fixed__": "2.381"
                }
            },
            {
                "key": "currency.balances:79e710423fe5c63514a2bc2c59bbec7d501fa8678b01f52973edca42c4886d88",
                "value": {
                    "__fixed__": "166.0079"
                }
            },
            {
                "key": "currency.balances:7a82b018851461eca8924f7fb4d5e19ebace3370e558a7af5f01b63897583590",
                "value": {
                    "__fixed__": "2.381"
                }
            },
            {
                "key": "currency.balances:7acb2aa894f5a5956d3871b51a11c63df99bc91c022d9d6473cf63802aceeb87",
                "value": {
                    "__fixed__": "20.11213512233705944193"
                }
            },
            {
                "key": "currency.balances:7b0fae6a9187e1aae86e14dc718fdf3d9b0cf62c89db9f16a5b3de87b50e930a",
                "value": {
                    "__fixed__": "1.522301713250560088"
                }
            },
            {
                "key": "currency.balances:7bd61abbf0934f10c5b2ba0883f75460c7af0b1dc1c1f7d14eb6a27f3c6c41db",
                "value": {
                    "__fixed__": "20.11213512233705944193"
                }
            },
            {
                "key": "currency.balances:7bea26bd4af52b8ba8554e4f0d43837520676ce099dd2a884b7539c08825a334",
                "value": {
                    "__fixed__": "2.381"
                }
            },
            {
                "key": "currency.balances:7c0d2b198f0796055f504af589a86009118cf7194dd91f95b0f9004d206648a2",
                "value": {
                    "__fixed__": "20.11213512233705944193"
                }
            },
            {
                "key": "currency.balances:7c27478ba03b1eb760f11cd1865a6fd8009302f1df068ccb4d87a3788387cefb",
                "value": {
                    "__fixed__": "140.4196"
                }
            },
            {
                "key": "currency.balances:7cc361d9d3ded51dc28787816f695d53ea0a90e6ff28884cfe59077bbd56b945",
                "value": {
                    "__fixed__": "2.381"
<<<<<<< HEAD
                }
            },
            {
                "key": "currency.balances:7daf42a3452567344f51c0e975968b734bef501ba0a7f88ca90e6166ca33ce28",
                "value": {
                    "__fixed__": "0.05493048493809005"
                }
            },
            {
                "key": "currency.balances:7dd43cd1c6ad9dd2c77080adc0db1c92b7bc548d8ceed5ddb642794d4dfcbf27",
                "value": {
                    "__fixed__": "2.381"
=======
>>>>>>> 842de373
                }
            },
            {
                "key": "currency.balances:7daf42a3452567344f51c0e975968b734bef501ba0a7f88ca90e6166ca33ce28",
                "value": {
                    "__fixed__": "0.05493048493809005"
                }
            },
            {
                "key": "currency.balances:7dd43cd1c6ad9dd2c77080adc0db1c92b7bc548d8ceed5ddb642794d4dfcbf27",
                "value": {
                    "__fixed__": "2.381"
                }
            },
            {
                "key": "currency.balances:7fa496ca2438e487cc45a8a27fd95b2efe373223f7b72868fbab205d686be48e",
                "value": {
<<<<<<< HEAD
                    "__fixed__": "110111403.28240000"
=======
                    "__fixed__": "110111405.34160000"
>>>>>>> 842de373
                }
            },
            {
                "key": "currency.balances:8007dc27537da546e5d2bb76c0b0baf38fe50a7b9a45ca7ed7609541cc36f99c",
                "value": {
                    "__fixed__": "47.6"
                }
            },
            {
                "key": "currency.balances:809ee3f9e9ae268b90de6eb687cb8f36d3583f4390331cc3379f1cab7abfcdd9",
                "value": {
                    "__fixed__": "1.001702629151920584"
                }
            },
            {
                "key": "currency.balances:80e1ac9fe93b88fc201bc3029a920bc27c752afd6ff0d71a0125ac485ab090f8",
                "value": {
                    "__fixed__": "95.69000000"
                }
            },
            {
                "key": "currency.balances:8359e7047e2966beee8014bdaea45ac471483fc0a552f3b57291f20d8f4a0588",
                "value": {
                    "__fixed__": "168.2919"
                }
            },
            {
                "key": "currency.balances:83da9b9324578fb81d6b20ebe9de467ff41604826fc3dd66f21e46ea39fdf5ff",
                "value": {
                    "__fixed__": "0.7463"
                }
            },
            {
                "key": "currency.balances:8434a7364503a6fb3d262d59367d5b289206e08d9505a7cf5cb1bc973ae379d4",
                "value": {
                    "__fixed__": "0.7463"
                }
            },
            {
                "key": "currency.balances:849e9eaa78337951fcaf25bb03e3fc6f09c3d96d090d26706ae363980394ba1e",
                "value": {
                    "__fixed__": "1.3046766714097223418"
                }
            },
            {
                "key": "currency.balances:85172bc37c46201fbac1a239c5c356881ed8f9d91dcdba6ef3f8892bdc01f83f",
                "value": {
                    "__fixed__": "4.8917362543099106315"
                }
            },
            {
                "key": "currency.balances:8597710d90dec9b617b360343c49fcba135f64e4f7183ac2cedca2349cde5eb1",
                "value": {
                    "__fixed__": "1.2622067352942212396"
                }
            },
            {
                "key": "currency.balances:8598ee14fd31576db497d5242a28174f53c0c767bf4af210b5ee3b6443b92cc2",
                "value": {
                    "__fixed__": "1.3632357253311018134"
                }
            },
            {
                "key": "currency.balances:85cf3395ebc837ff931179363392ad24bc206dfe8797a99adf9f8999be7dcdf7",
                "value": {
                    "__fixed__": "0.7463"
                }
            },
            {
                "key": "currency.balances:860746f5a86ecbfe842084212db3e4406809b7ebe3d8e6f2f6aa93d1d619eac7",
                "value": {
                    "__fixed__": "50.40631867539557483328"
                }
            },
            {
                "key": "currency.balances:86809369bbb89771acc0c1b97648b6e3a34c28e511e7ebdc413564c866a07bbb",
                "value": {
                    "__fixed__": "1.4926"
                }
            },
            {
                "key": "currency.balances:881b13a531b4d275a1d7b5e798b2f6d12cca36df79821633794db5235704d125",
                "value": {
                    "__fixed__": "2.381"
                }
            },
            {
                "key": "currency.balances:88b84461c3391bbc552282e4b2b6481e3f20a48d0e41ba5b3ab804c6789f6d13",
                "value": {
                    "__fixed__": "140.4196"
                }
            },
            {
                "key": "currency.balances:89104f7afc1c6075e227fe9bce28b8de824fda48d457083e359e0c96e58d8e82",
                "value": {
                    "__fixed__": "47.14940503745774570008"
                }
            },
            {
                "key": "currency.balances:896ba0e1474686bfe433f0fa93fe587e54223a825e0ecd95a06be929bd44de5a",
                "value": {
                    "__fixed__": "4.8917362543099106315"
                }
            },
            {
                "key": "currency.balances:89c73c6e5285616278992dc4ed6d4f41df75e313cf34a98f595de7a223d2804d",
                "value": {
                    "__fixed__": "2.381"
                }
            },
            {
                "key": "currency.balances:8a692e197e1f1d746c7b8215fea6114d2a1bdea4a9cb672feac18f8dec1a505e",
                "value": {
                    "__fixed__": "248.14400082077605404338"
                }
            },
            {
                "key": "currency.balances:8b1c32ed7b10dc9b3c06671651ad925187f3da38cdf09e225457cfd0ac6642ae",
                "value": {
                    "__fixed__": "0.7463"
                }
            },
            {
                "key": "currency.balances:8bb9940a5bb4cd0a76dda5e0329268cc2a23292a854c90d99840cb3918d1b293",
                "value": {
                    "__fixed__": "19.19661255579699733485"
                }
            },
            {
                "key": "currency.balances:8d82c4468d2203b0ed92f5d26ebfe2a7834c39478c9a775b212c9479de9f0fd4",
                "value": {
                    "__fixed__": "1.1555125728857042467"
                }
            },
            {
                "key": "currency.balances:8f08cb48e63a2548ed93a9d31e479e9c2036c7eb8bde5f3e5990abd945da1155",
                "value": {
                    "__fixed__": "2.381"
                }
            },
            {
                "key": "currency.balances:8f5c7f5f6151c7cdc875ef6bc3765015cf5f37132667c84d10c894f6f3ed3ee5",
<<<<<<< HEAD
=======
                "value": {
                    "__fixed__": "47.14940503745774570008"
                }
            },
            {
                "key": "currency.balances:906e148b2214f3deeb47b1214d7506396986f4de79f13e847bd0e7a95e7de929",
                "value": {
                    "__fixed__": "1.2715701223073921686"
                }
            },
            {
                "key": "currency.balances:914984e9d731c455d1396f65461f301baa0be76a473bf7aacf75db04293c4b73",
                "value": {
                    "__fixed__": "2.381"
                }
            },
            {
                "key": "currency.balances:91e0b6089453bd1b7958ad3544e820594b40541bad8911f24abe74578631dfa1",
                "value": {
                    "__fixed__": "0.7463"
                }
            },
            {
                "key": "currency.balances:921fc116a3c3dfafb960dabd25427c042a0d1e82c77010b13e024e530bfdf941",
                "value": {
                    "__fixed__": "1.435493507856006278"
                }
            },
            {
                "key": "currency.balances:9220ea340ae7863b3197d4d4ac072500d28426e7b39918bfbd050bc77fa2b587",
>>>>>>> 842de373
                "value": {
                    "__fixed__": "19.19661255579699733485"
                }
            },
            {
                "key": "currency.balances:9304fcabc25323d7207b65afdfa853cf6251574edf7b99382fa987f3abd0fe17",
                "value": {
                    "__fixed__": "2.381"
                }
            },
            {
<<<<<<< HEAD
                "key": "currency.balances:914984e9d731c455d1396f65461f301baa0be76a473bf7aacf75db04293c4b73",
                "value": {
                    "__fixed__": "2.381"
                }
            },
            {
                "key": "currency.balances:91e0b6089453bd1b7958ad3544e820594b40541bad8911f24abe74578631dfa1",
                "value": {
                    "__fixed__": "0.7463"
                }
            },
            {
                "key": "currency.balances:921fc116a3c3dfafb960dabd25427c042a0d1e82c77010b13e024e530bfdf941",
=======
                "key": "currency.balances:940ddc4922f06fae45e8c26ad8542f8ce3711adb4e4e6b2faa39a830d32c60ce",
>>>>>>> 842de373
                "value": {
                    "__fixed__": "0.7463"
                }
            },
            {
                "key": "currency.balances:94c8fdfcfea61a44732474892fd207ce19529e387addaea56b02f92f86d315c5",
                "value": {
                    "__fixed__": "2.381"
                }
            },
            {
                "key": "currency.balances:9304fcabc25323d7207b65afdfa853cf6251574edf7b99382fa987f3abd0fe17",
                "value": {
                    "__fixed__": "2.381"
                }
            },
            {
                "key": "currency.balances:940ddc4922f06fae45e8c26ad8542f8ce3711adb4e4e6b2faa39a830d32c60ce",
                "value": {
                    "__fixed__": "0.7463"
                }
            },
            {
                "key": "currency.balances:94c8fdfcfea61a44732474892fd207ce19529e387addaea56b02f92f86d315c5",
                "value": {
                    "__fixed__": "2.381"
                }
            },
            {
                "key": "currency.balances:95143183f1255a7b13d11abf914e521910580b6c903f1587763b4a6a70132068",
                "value": {
                    "__fixed__": "250.10972779821943155756"
                }
            },
            {
                "key": "currency.balances:952829276750121d41a7c0716e22d0dcb03e3910ae6de00a50df95e925f82641",
                "value": {
                    "__fixed__": "108.2734"
                }
            },
            {
                "key": "currency.balances:9539441720747d3bc0d6b7fb8d576780f52c0fbcb523aabaf75e94d1ac70a585",
                "value": {
                    "__fixed__": "1.522301713250560088"
                }
            },
            {
                "key": "currency.balances:96154028beb507863985a8b7dd1b3cccfa5a27b26d8fee089496619bf2babe65",
                "value": {
                    "__fixed__": "5.2498048247201599663"
                }
            },
            {
                "key": "currency.balances:971d56a1883ac25749e98f9230d2f0054a193ec1398ed00cc5184688e1d48d92",
                "value": {
                    "__fixed__": "2.381"
                }
            },
            {
                "key": "currency.balances:975474fb373520325d3fd1317c252c41fe3a458bea66b8bf54af7a00152600d4",
                "value": {
                    "__fixed__": "1.3046766714097223418"
                }
            },
            {
                "key": "currency.balances:99d95810ed7ec0b3eca055e327c5dc45f8656f2b1e74cd92e18a220f260a4783",
                "value": {
                    "__fixed__": "108.2734"
                }
            },
            {
                "key": "currency.balances:9c74bb335682660f191eb39ff49642884b0ef75483dda579d4040801e6cdb38d",
                "value": {
                    "__fixed__": "108.2734"
                }
            },
            {
                "key": "currency.balances:9d8e16f68de482ee4d9bfc037a2785a2f3aed97c71b959194da293ae921f5478",
                "value": {
                    "__fixed__": "0.7463"
                }
            },
            {
                "key": "currency.balances:9d9dec9c24d8a6d238a6a8801a1355fb84d8a1ab35c1f93ba0ad7bd1803a8516",
                "value": {
                    "__fixed__": "1.1555125728857042467"
                }
            },
            {
                "key": "currency.balances:9e335b00e84c4395c3db800375698f0e9ad29de315dd4d2d45789708be27389d",
                "value": {
                    "__fixed__": "0.7463"
                }
            },
            {
                "key": "currency.balances:a0d883152df3a2611f33eb3f58ec337da79cbe696ffe81172fdb8d13f201ff9e",
                "value": {
                    "__fixed__": "0.7463"
                }
            },
            {
                "key": "currency.balances:a2209e48eecaa9afd17b819279d679ee01f7fe42bc94e1e997b5b55e1abb2945",
                "value": {
                    "__fixed__": "0.7463"
                }
            },
            {
                "key": "currency.balances:a269c2d8f517eeb803891f09ea759ae9306afa9444738db9c642ea7e7708cfba",
                "value": {
                    "__fixed__": "60.8384"
                }
            },
            {
                "key": "currency.balances:a36e76e3e8554a8d5c613a032eeb836d5021a83d74aa8c8ab8c881729b80d578",
                "value": {
                    "__fixed__": "2.381"
                }
            },
            {
                "key": "currency.balances:a4bf8037b8767f1801881c58576ab274d8ecb667727bfce43aac69d423805ed7",
                "value": {
                    "__fixed__": "1.0017897372713558826"
                }
            },
            {
                "key": "currency.balances:a630a912a941138a10f4946a236311e506cae0b9885fb7c2af35feba4a88f92a",
                "value": {
                    "__fixed__": "198.2"
                }
            },
            {
                "key": "currency.balances:a671bf670678fb7e9709d8a120e413ac30abe3311310f50ed496ba914ad10896",
                "value": {
                    "__fixed__": "167.5456"
                }
            },
            {
                "key": "currency.balances:a76565d4a78616738f022a626941b76f6417ddae9f13336a8db5c2213f661663",
                "value": {
                    "__fixed__": "1.2622067352942212396"
                }
            },
            {
                "key": "currency.balances:a93c47733e88efe5f407ee6a8e39cf02878fb518328217a038f60913fc9097b2",
                "value": {
                    "__fixed__": "5.2498048247201599663"
                }
            },
            {
                "key": "currency.balances:a93ed1b47d32510815480ae435cd7fbf006694497d3721fc2dbe8772964187aa",
                "value": {
                    "__fixed__": "20.11213512233705944193"
                }
            },
            {
                "key": "currency.balances:a97249fb75437538a1a668d7c4043d47b81e9057bc89c64c7fa536b5805534c7",
                "value": {
                    "__fixed__": "248.14400082077605404338"
                }
            },
            {
                "key": "currency.balances:ab04e76e480393c6f6a65bbbc9d21a4dd7dcd374f66a280513a3d26643326592",
                "value": {
                    "__fixed__": "0.7463"
                }
            },
            {
                "key": "currency.balances:ab4386a17fa1f523bca8b78b3dc60a9348126dde599a7c52f2845acb732686d5",
                "value": {
                    "__fixed__": "49.64796361620098179367"
                }
            },
            {
                "key": "currency.balances:abb82742f75a4f31246677e7f6656126491862c5092c44d14aa7a3953a13527b",
                "value": {
                    "__fixed__": "5.2498048247201599663"
                }
            },
            {
                "key": "currency.balances:ac441f75f5d0abc7b6eabbc5669628edbc4ec9948d2c65d87942524a6f0a84c6",
                "value": {
                    "__fixed__": "60.8384"
                }
            },
            {
                "key": "currency.balances:ac90e6b19fc2a4bb2a2652d86cdc4589ea3545e68f015dc180d1a7e28db45433",
                "value": {
                    "__fixed__": "4.8917362543099106315"
                }
            },
            {
                "key": "currency.balances:acdb88f31de06a55032f710de8404cf01f8bcdd888985697eed9cda87fbb5226",
                "value": {
                    "__fixed__": "0.7463"
                }
            },
            {
                "key": "currency.balances:ad147601c87378bae2699c7dd837e02a6fd4286b263f0532c6f37e7b95e4bfbc",
                "value": {
                    "__fixed__": "0.7463"
                }
            },
            {
                "key": "currency.balances:adbca57b20b61449f721110a5c867a52d76826fc234b2147979bc8e69d21bb01",
                "value": {
                    "__fixed__": "2.381"
                }
            },
            {
                "key": "currency.balances:ae101624d060d347b4adeae79abf108866c894ed2bf44d68eca26af61d4ad71d",
                "value": {
                    "__fixed__": "50.40631867539557483328"
                }
            },
            {
                "key": "currency.balances:ae80d082b638adf6a963af3864c3f5aa9171544a84a67ae86ed85162fdaddbc1",
                "value": {
                    "__fixed__": "2.381"
                }
            },
            {
                "key": "currency.balances:ae865885c8d2df55b92b4fb11194d6d29d4a102644bde5cf3a20c64bef26d028",
                "value": {
                    "__fixed__": "0.7463"
                }
            },
            {
                "key": "currency.balances:af6a6746068ccfd2a9cbe8194cb516ec4a9020930c8f606d0f6c2aabec768f3e",
                "value": {
                    "__fixed__": "1.3046766714097223418"
                }
            },
            {
                "key": "currency.balances:afd8365197464701627ac037e34b2c432ed1839192f862965c2593b776b8076b",
                "value": {
                    "__fixed__": "1.2622067352942212396"
                }
            },
            {
                "key": "currency.balances:b0497ad5edfff86f44a1539b4429bc378d68185d4458a0cf80c10ae79c49135d",
                "value": {
                    "__fixed__": "250.10972779821943155756"
                }
            },
            {
                "key": "currency.balances:b13b5ff4040b43779dd261c53decac7f18a10dfb0e84934a99f567d4acb7f809",
                "value": {
                    "__fixed__": "47.14940503745774570008"
                }
            },
            {
                "key": "currency.balances:b13e944c46f293b9f720ef2a76a0c2cccffc6e566493968bb08c759e5d18f80b",
                "value": {
                    "__fixed__": "1.522301713250560088"
                }
            },
            {
                "key": "currency.balances:b1ef4a5a1b6b2d6f84318556dff37107c509ec007ec6e0a503ed608d6b9c8721",
                "value": {
                    "__fixed__": "0.7463"
                }
            },
            {
                "key": "currency.balances:b2242dbb882d85ec3764d24600370112d9c707fc498ba958ebf59bd102680a5b",
                "value": {
                    "__fixed__": "2.381"
                }
            },
            {
                "key": "currency.balances:b44d5dc59a6b564ea21bbce3c2970abd59dd01d17677019cd3f2ad5a3dbed425",
                "value": {
                    "__fixed__": "1.0017897372713558826"
                }
            },
            {
                "key": "currency.balances:b49045fcf0d3f9bc5df129645ad1dd2e4bb77c2dc3344d165197d312c248e487",
                "value": {
                    "__fixed__": "0.05493048493809005"
                }
            },
            {
                "key": "currency.balances:b499715ce38c21507308ae9958b9207a76ab4746a3a2e0e16e183278ed878f0f",
                "value": {
                    "__fixed__": "2.381"
                }
            },
            {
                "key": "currency.balances:b4d1967e6264bbcd61fd487caf3cafaffdc34be31d0994bf02afdcc2056c053c",
                "value": {
<<<<<<< HEAD
                    "__fixed__": "207.66240000"
=======
                    "__fixed__": "209.72160000"
>>>>>>> 842de373
                }
            },
            {
                "key": "currency.balances:b50727f7c30dd00659a6b551f91c66e01b44fbce03870988f75d183977a9933e",
                "value": {
                    "__fixed__": "0.7463"
                }
            },
            {
                "key": "currency.balances:b56ffbccf345275c8c3275ccec9ce6d91fbc20ade23f75ec6ad9438ee54b8206",
                "value": {
                    "__fixed__": "50.40631867539557483328"
                }
            },
            {
                "key": "currency.balances:b5f2cb2687aa7f606f5a43a643c1541d30277532918a4b29646e8c4c4351e659",
                "value": {
                    "__fixed__": "248.14400082077605404338"
                }
            },
            {
                "key": "currency.balances:b6504cf056e264a4c1932d5de6893d110db5459ab4f742eb415d98ed989bb988",
                "value": {
                    "__fixed__": "7.0"
                }
            },
            {
                "key": "currency.balances:b6504cf056e264a4c1932d5de6893d110db5459ab4f742eb415d98ed989bb98d",
                "value": {
                    "__fixed__": "3978.3300"
                }
            },
            {
                "key": "currency.balances:b6504cf056e264a4c1932d5de6893d110db5459ab4f742eb415d98ed989bb98d:con_multisend",
                "value": {
                    "__fixed__": "2709999994430.5303"
                }
            },
            {
                "key": "currency.balances:b6504cf056e264a4c1932d5de6893d110db5459ab4f742eb415d98ed989bb98d:con_multisend123",
                "value": {
                    "__fixed__": "10000000000.0"
<<<<<<< HEAD
                }
            },
            {
                "key": "currency.balances:b6fcced9d95cb27c53b1391e411477b3f4e0bf5f74303582fa3d918eec5ca806",
                "value": {
                    "__fixed__": "0.05493048493809005"
=======
>>>>>>> 842de373
                }
            },
            {
                "key": "currency.balances:b6fcced9d95cb27c53b1391e411477b3f4e0bf5f74303582fa3d918eec5ca806",
                "value": {
                    "__fixed__": "0.05493048493809005"
                }
            },
            {
                "key": "currency.balances:b732a492aac09838b9c448333611905fdb89b8e598a7dc77e9cfca59704aa960",
                "value": {
                    "__fixed__": "1.3632357253311018134"
                }
            },
            {
                "key": "currency.balances:b80fb84649963193c7961183a922053d2a7e83485e9eb7fb55a036a17c492184",
                "value": {
                    "__fixed__": "1.1555125728857042467"
                }
            },
            {
                "key": "currency.balances:b85e135bf4173b23f36364f8d723f10452306bc5bdd00ad2424ac37f646088cc",
                "value": {
                    "__fixed__": "98.4"
                }
            },
            {
                "key": "currency.balances:b9761e1e0b845fab8a4acc4695d41fa3856264b7f36967851f7a0dda58efa7cf",
                "value": {
                    "__fixed__": "250.10972779821943155756"
                }
            },
            {
                "key": "currency.balances:b9a566e161b95c0d3dfcaf69f9e6e571f29692450cbcdec6b99cb00c32777e11",
                "value": {
                    "__fixed__": "2.381"
                }
            },
            {
                "key": "currency.balances:ba454a419705ed3ac1e590394fffff71c0f7ee8ed4f3365a9fcc23a83b924165",
                "value": {
                    "__fixed__": "140.4196"
                }
            },
            {
                "key": "currency.balances:ba743859270f0d8e68b3c33d5851e6e411aebfcad281aa56934e153ceeb34e89",
                "value": {
                    "__fixed__": "2.381"
                }
            },
            {
                "key": "currency.balances:ba7ada9fbb42cab45db79cc44d3d8985e2ea3902bf131a4cbbef328de85be60f",
                "value": {
                    "__fixed__": "250.10972779821943155756"
                }
            },
            {
                "key": "currency.balances:ba9e85b4e6b0236e378909b79a868707e33a33266a27af5ce4d4a239a9d63aca",
                "value": {
                    "__fixed__": "248.14400082077605404338"
                }
            },
            {
                "key": "currency.balances:bac279f448b9963cb203f6926da54c6c23941b05eb2a2d43be56ecee981235a8",
                "value": {
                    "__fixed__": "248.14400082077605404338"
                }
            },
            {
                "key": "currency.balances:bb9c0a45aea305234375a17fc2b5824ca379b47f763997470c7bdbc93342f560",
                "value": {
                    "__fixed__": "47.14940503745774570008"
                }
            },
            {
                "key": "currency.balances:be033abce4b62ac96366bc16b1a5bdc35404acffbbb1e347046381d08c34d295",
                "value": {
                    "__fixed__": "81.5847"
                }
            },
            {
                "key": "currency.balances:be1cee66272c9344d00c26003f8c440a3935b394839126dec5132033666a8eac",
                "value": {
                    "__fixed__": "1.1430823056410462704"
                }
            },
            {
                "key": "currency.balances:bea069e83aec32259d81516665bf2d780a5a3c45ae74ad5f745a4a2b7ae684c9",
                "value": {
                    "__fixed__": "2.381"
                }
            },
            {
                "key": "currency.balances:bea0ea30705cd5bb5fc73f128db4165736bbab3b8962ae8cd4a7651d0e63b216",
                "value": {
                    "__fixed__": "167.5456"
                }
            },
            {
                "key": "currency.balances:bf62977e74a9891e88f24656b625f1ad0965c8eb0d5892412d1d8b91def56c70",
                "value": {
                    "__fixed__": "1.3394546986552956245"
                }
            },
            {
                "key": "currency.balances:bf6ad657a8f445185f90c53c6e7ed5e8b40e00a7412542177afb90a8b2182473",
                "value": {
                    "__fixed__": "41.97646592247445941624"
                }
            },
            {
                "key": "currency.balances:bf7dff7ad6e2e42db5df7ee57eedba26989fcc508a18a1a5dfbc6efaa2fa326a",
                "value": {
                    "__fixed__": "1.0017897372713558826"
                }
            },
            {
                "key": "currency.balances:bfc1b7a15b44fd032645e40494dd4646a71dbd69ad5ca7019a8225e561f6064f",
                "value": {
                    "__fixed__": "20.11213512233705944193"
                }
            },
            {
                "key": "currency.balances:burn",
                "value": {
                    "__fixed__": "3.163199344256566554"
                }
            },
            {
                "key": "currency.balances:buzr",
                "value": 1
            },
            {
                "key": "currency.balances:c065ff5fb9dcb664c7bc11855f16127dd0381699d56262c0bcebeb558e803704",
                "value": {
                    "__fixed__": "0.7463"
                }
            },
            {
                "key": "currency.balances:c0d779cc1a123e92825b770d984a19df3e8747f5740faf26d0cab534a674306c",
                "value": {
                    "__fixed__": "1.4926"
                }
            },
            {
                "key": "currency.balances:c2ecb420728ee58f36996dcdc7971fcf363afd46935b429aa13bce5c3ba2fec0",
                "value": {
                    "__fixed__": "1.3394546986552956245"
                }
            },
            {
                "key": "currency.balances:c4a04c104982870c1d4acf4bd6459e300cc8a5fa75f7e6ff32e563ba6dc982ee",
                "value": {
                    "__fixed__": "1.2622067352942212396"
                }
            },
            {
                "key": "currency.balances:c4f3e7457dcf025ad469696449420849431bac5e1d08318d6cd07f147019246e",
                "value": {
                    "__fixed__": "164.5153"
                }
            },
            {
                "key": "currency.balances:c5c83cebac5432bf3a454bfc09bdde87ef2153eda3f7938257c88b599a569ecc",
                "value": {
                    "__fixed__": "0.7463"
                }
            },
            {
                "key": "currency.balances:c8103f212e4b556afdf1e3873192f22d1c90cfcfe8a6dbe62b116c2dc9613785",
                "value": {
                    "__fixed__": "167.5456"
                }
            },
            {
                "key": "currency.balances:c875063dd0b22e3c857231614eadfcf9b6671428bf206f32f5ee04a225e9f305",
                "value": {
                    "__fixed__": "140.4196"
                }
            },
            {
                "key": "currency.balances:c8f8884832038ec15518c81dfe02298010bd85fdc1590d0900d1d403111621c3",
                "value": {
                    "__fixed__": "1.1430823056410462704"
                }
            },
            {
                "key": "currency.balances:c8fc358878de4124988b89f75765818797001aaab32920d64f76f2abfa5bd167",
                "value": {
                    "__fixed__": "1.3632357253311018134"
                }
            },
            {
                "key": "currency.balances:c9cd7939b7102ea910542972df6118ee20ab5cabbcdcc4613395ef6ee40e2d06",
                "value": {
                    "__fixed__": "250.10972779821943155756"
                }
            },
            {
                "key": "currency.balances:ca46d58d6b9712896357c44ad376d25e24e93716eecbb9c841d0dd2119df3305",
                "value": {
                    "__fixed__": "167.5456"
                }
            },
            {
                "key": "currency.balances:ca4ebdf557eae168bc5cabc85b98f1f43a4131faab877eef09b429e02d5175e5",
                "value": {
                    "__fixed__": "168.2919"
<<<<<<< HEAD
                }
            },
            {
                "key": "currency.balances:cbfce31c1845440660107587a3997789ee6d917332c646a6d03a6c6b990843a0",
                "value": {
                    "__fixed__": "0.05493048493809005"
=======
>>>>>>> 842de373
                }
            },
            {
                "key": "currency.balances:cbfce31c1845440660107587a3997789ee6d917332c646a6d03a6c6b990843a0",
                "value": {
                    "__fixed__": "0.05493048493809005"
                }
            },
            {
                "key": "currency.balances:cca4266e3f44f423b5053ba7b6e63f8f783736a13e4cca1bd81495dc72cc26ae",
                "value": {
                    "__fixed__": "500.0"
                }
            },
            {
                "key": "currency.balances:cdadd96ec902cdf73ec2d8439f4053cdeca7f04c851ede519438cac116ec8836",
                "value": {
                    "__fixed__": "2.381"
                }
            },
            {
                "key": "currency.balances:cdd9ecc3ffad0aee0ff16ea1bdab4fa5de9ce8e169f007c8988ad87e5125be65",
                "value": {
                    "__fixed__": "2.381"
                }
            },
            {
                "key": "currency.balances:cdff2cc4bce459cadf340af4cf0de40a16c9d0a2938e11c4693ce355977ccdaf",
                "value": {
                    "__fixed__": "1.435493507856006278"
                }
            },
            {
                "key": "currency.balances:ce4893155b0368895348fae914cd5fc4a2075ce341c8727553b2f8ae4618f516",
                "value": {
                    "__fixed__": "2.381"
                }
            },
            {
                "key": "currency.balances:cf879c201e9bd51f5f165c228e91911426fbf55c7e46fcada9a63b5cc365128f",
                "value": {
                    "__fixed__": "0.05493048493809005"
                }
            },
            {
                "key": "currency.balances:cfa27616be9ecafcc00210b9b31a54363717f04f564c8683b93962499033afe5",
                "value": {
                    "__fixed__": "1.001702629151920584"
                }
            },
            {
                "key": "currency.balances:cfdd4057ebdffec46f8d82343fd6e700410747c09da27c2665d860612e81758a",
                "value": {
                    "__fixed__": "1.3632357253311018134"
                }
            },
            {
                "key": "currency.balances:d1492cf0a03be4648171c616e23cd384a0755ebd0b0275885ead920c1e2f47c1",
                "value": {
                    "__fixed__": "110.1638"
                }
            },
            {
                "key": "currency.balances:d1753b0d6fe698efeafbfff73d4beb604588279d80cdb4bdd4d22c739d53720b",
                "value": {
                    "__fixed__": "0.7463"
                }
            },
            {
                "key": "currency.balances:d376127e25c4b41583fe0840618a8478d73c26878ab9679297bc1e45371bf1fe",
                "value": {
                    "__fixed__": "19.19661255579699733485"
                }
            },
            {
                "key": "currency.balances:d44e45f82cb40deb28f088eb2251c944db0bc2f878ee99382e00bb674684428c",
                "value": {
                    "__fixed__": "2.381"
                }
            },
            {
                "key": "currency.balances:d4a0ff1a7e3e6ab627213b8bc7fb1c66146aa2f977254b511e10290b10e133d2",
                "value": {
                    "__fixed__": "0.7463"
                }
            },
            {
                "key": "currency.balances:d6121f951fdb947760a3b3b4c7fdd60da5dc4c27cbf6ce6557c05045162543c4",
                "value": {
                    "__fixed__": "1.3394546986552956245"
                }
            },
            {
                "key": "currency.balances:d62bea15c14beb21272b3a63784ed42256e85678961a9b85124b9a23c292fafb",
                "value": {
                    "__fixed__": "2.381"
                }
            },
            {
                "key": "currency.balances:d638c1b6bab464ffa59397fd338ec0beed7f4464a5d17f35aa4d21e54942e840",
                "value": {
                    "__fixed__": "4.8917362543099106315"
                }
            },
            {
                "key": "currency.balances:d686d39a30a3438424acedce202d9f93b1ce305f587f5eef8a032082decd8809",
                "value": {
                    "__fixed__": "1.2622067352942212396"
                }
            },
            {
                "key": "currency.balances:d6e634b5a816839516e9a4ac04195a6f0c95d1ce5cc3ab0c4a879c6954c10684",
                "value": {
                    "__fixed__": "49.64796361620098179367"
                }
            },
            {
                "key": "currency.balances:d8b80c26bcd6ccdcf062b77bf7d1de6f849747d84e0d0ec265a03549cb2e58ae",
                "value": {
                    "__fixed__": "1.522301713250560088"
                }
            },
            {
                "key": "currency.balances:d8cbcc12cd2ca2840f08db83ea8ba3a81d1f7be12df1fee73caea7eb1d345499",
                "value": {
                    "__fixed__": "2.381"
                }
            },
            {
                "key": "currency.balances:d97eab80096335c24b6c95e445106b39c2e0a1291b42ee5b2c879b0be0767ab1",
                "value": {
                    "__fixed__": "1.3632357253311018134"
                }
            },
            {
                "key": "currency.balances:da914a35fc26f7a4070a06088f35f7e1b4bf355223f8fbcb35fd67b1852c79a3",
                "value": {
                    "__fixed__": "1.1430823056410462704"
                }
            },
            {
                "key": "currency.balances:db21a73137672f075f9a8ee142a1aa4839a5deb28ef03a10f3e7e16c87db8f24",
                "value": {
<<<<<<< HEAD
                    "__fixed__": "207.66240000"
=======
                    "__fixed__": "209.72160000"
>>>>>>> 842de373
                }
            },
            {
                "key": "currency.balances:dbf7b797232d2e2a70ea96a874ef7d034121d68566b83c1219804fa220083c6c",
                "value": {
                    "__fixed__": "2.381"
                }
            },
            {
                "key": "currency.balances:dc54b7c121a63e35859e5f5d2fc330fb1f10f26feaeefd5c8518936cf190749f",
                "value": {
                    "__fixed__": "1.0017897372713558826"
                }
            },
            {
                "key": "currency.balances:dce8e22020a971765d739e168e9e540467186f88b9cf3414523b6f5691649c36",
                "value": {
                    "__fixed__": "1.3046766714097223418"
                }
            },
            {
                "key": "currency.balances:de36dcbf7e6701f17a5a20046b616087983ba4b33dcdb6e857d7700a44418619",
                "value": {
                    "__fixed__": "41.97646592247445941624"
                }
            },
            {
                "key": "currency.balances:de5e5e70f26fb9fd1e216869be2449d662ac963afce91c564f1d967f245ddfe3",
                "value": {
                    "__fixed__": "4.8917362543099106315"
                }
            },
            {
                "key": "currency.balances:df12392c53d516d310677428ff89e278c8f37612d5ace3e7c79e3e54fba98cf7",
                "value": {
                    "__fixed__": "164.5153"
                }
            },
            {
                "key": "currency.balances:dff5d54d9c3cdb04d279c3c0a123d6a73a94e0725d7eac955fdf87298dbe45a6",
                "value": {
<<<<<<< HEAD
                    "__fixed__": "208.66240000"
=======
                    "__fixed__": "210.72160000"
>>>>>>> 842de373
                }
            },
            {
                "key": "currency.balances:e0bbfb8f631d13dc6fb7d751059590b70c3e47f0a678e217bce61f021f8edab2",
                "value": {
                    "__fixed__": "4.8917362543099106315"
                }
            },
            {
                "key": "currency.balances:e2af15b377098bea93c046dbb6d45ef9c80e1d9db328270fdd84f9264b0986c9",
                "value": {
                    "__fixed__": "250.10972779821943155756"
                }
            },
            {
                "key": "currency.balances:e4580288b1fbf70a64433d27c0694017e645755d717862f1b793971b252872d1",
                "value": {
                    "__fixed__": "41.97646592247445941624"
                }
            },
            {
                "key": "currency.balances:e490189d43c32241cb68d07ccc18c025a62bf1ea490f9cf08a061af1692d3fb9",
                "value": {
                    "__fixed__": "1.1555125728857042467"
                }
            },
            {
                "key": "currency.balances:e61015a85575296b9c2a4a2a27cf92373677a61e821a95797b6dbd8afe903528",
                "value": {
                    "__fixed__": "1.4926"
                }
            },
            {
                "key": "currency.balances:e724e2a71b17bbeadc1da493b59b7f2c3360fd7952ab282f9766949b41f782c1",
                "value": {
                    "__fixed__": "1.001702629151920584"
                }
            },
            {
                "key": "currency.balances:e796f70da2b0aea665525816021e0c884b3be4b15e4a46f7980da8a829811114",
                "value": {
                    "__fixed__": "98.2"
                }
            },
            {
                "key": "currency.balances:e8428d862822dbae57ffd6ee65bd821a8e23c0e2cd1a550391b542a624a4013e",
                "value": {
                    "__fixed__": "248.14400082077605404338"
                }
            },
            {
                "key": "currency.balances:e861e2cd08cb3058e38190b5496140988666ffddb6e0bbe9efe1aa7fc8aa1986",
                "value": {
                    "__fixed__": "1.1430823056410462704"
                }
            },
            {
                "key": "currency.balances:e8e2effe6366430333dc9ca542fcd28c6490c65b0885a2ecdf07b1e515a98988",
                "value": {
                    "__fixed__": "1.1555125728857042467"
                }
            },
            {
                "key": "currency.balances:e90b63ac24bbddba833fc2478e8725bc7d31d2f8e4cc2e551cfaf56ade39dc5f",
                "value": {
                    "__fixed__": "2.381"
                }
            },
            {
                "key": "currency.balances:e9155848640861cdc562d1209693fe0f8ce1a25a17cf65cbebf53e0fcf8a4958",
                "value": {
                    "__fixed__": "19.19661255579699733485"
                }
            },
            {
                "key": "currency.balances:e9e8aad29ce8e94fd77d9c55582e5e0c57cf81c552ba61c0d4e34b0dc11fd931",
                "value": {
<<<<<<< HEAD
                    "__fixed__": "862230.14272533893552038210"
=======
                    "__fixed__": "862218.44272533893552038210"
>>>>>>> 842de373
                }
            },
            {
                "key": "currency.balances:e9e8aad29ce8e94fd77d9c55582e5e0c57cf81c552ba61c0d4e34b0dc11fd931:con_multisend",
                "value": {
                    "__fixed__": "21000899999990964.90622468319208693610"
                }
            },
            {
                "key": "currency.balances:eb0cb8279170e1e0359a88eb2d7907e79e97b49139f103d1dd17b5abb969c763",
                "value": {
                    "__fixed__": "2.381"
                }
            },
            {
                "key": "currency.balances:eca40f21024d0a2b99a236f48feffb81643b08f820f0e216a8fd9cb96ffb82e1",
                "value": {
                    "__fixed__": "0.7463"
                }
            },
            {
                "key": "currency.balances:ee06a34cf08bf72ce592d26d36b90c79daba2829ba9634992d034318160d49f9",
                "value": {
<<<<<<< HEAD
                    "__fixed__": "26.05400000"
=======
                    "__fixed__": "27.34100000"
>>>>>>> 842de373
                }
            },
            {
                "key": "currency.balances:ee3cb64b2bb34d8d741596ca737f4e89532be8a76c356bbfba2b9afe2f56bae1",
                "value": {
                    "__fixed__": "2.381"
                }
            },
            {
                "key": "currency.balances:eee68048b0a2c0fb765a4b17f0b398b8fa30538efbbc294044e1ae406364ff2b",
                "value": {
                    "__fixed__": "1.3394546986552956245"
                }
            },
            {
                "key": "currency.balances:eee85999ea5b64771b6d2dfcff8bd297de7e92585ba6ee26bd81bb5506dd77b7",
                "value": {
                    "__fixed__": "47.14940503745774570008"
                }
            },
            {
                "key": "currency.balances:efc7c549869f9f901330d92e3e4f7393d9acd33dc574fe3c2498b61a2d0401ca",
                "value": {
                    "__fixed__": "1.4926"
                }
            },
            {
                "key": "currency.balances:f209b9b76af95933917df1b6f3544c5ccd380a32d871ce269ae9712245bf51eb",
                "value": {
                    "__fixed__": "1.435493507856006278"
                }
            },
            {
                "key": "currency.balances:f357109d2c0bf9248e39e371544a5fab3fa08e29e2ccee28b39da33972ce3b79",
                "value": {
                    "__fixed__": "1096.55"
                }
            },
            {
                "key": "currency.balances:f3a8d3706317f0b04a77e3b28a7e9c5f9fa533cbc60970e4f233660d84e88d54",
                "value": {
                    "__fixed__": "2.381"
                }
            },
            {
                "key": "currency.balances:f41838a849334ee549a98eb0d7550afb20a56e25e332cc1b5b9b14c15e3f3b73",
                "value": {
                    "__fixed__": "248.14400082077605404338"
                }
            },
            {
                "key": "currency.balances:f473c2ab9c6027668da02bd1b6ee6d1d84cbb24e97f8cd6a821bec61eb3af6e1",
                "value": {
                    "__fixed__": "0.7463"
                }
            },
            {
                "key": "currency.balances:f479e1b2ff7265251f7c85ada089a5f15ba6a7408e975f8433f52f627baa615c",
                "value": {
                    "__fixed__": "108.2734"
                }
            },
            {
                "key": "currency.balances:f4bcd51ba5623d57eba5abcf1a7b4441f4131ccd931a883803111693e78847b8",
                "value": {
                    "__fixed__": "0.7463"
                }
            },
            {
                "key": "currency.balances:f581c09053c8875f89af0bb1d835dd051593e10b40f1fc0e6dd7e584db1b7595",
                "value": {
                    "__fixed__": "167.5456"
                }
            },
            {
                "key": "currency.balances:f5839bdb04789b39de7466499f3ef6edb933f1fbc12dadabe79befa6b5245ab6",
                "value": {
                    "__fixed__": "2.381"
                }
            },
            {
                "key": "currency.balances:f5bdce0a60d1ea3db3eafd3daf923d27035824aa1d0ec4a179dced3d2be26143",
                "value": {
                    "__fixed__": "188.2919"
                }
            },
            {
                "key": "currency.balances:f63cd419a54e6b2e1a73744a009633120c2aebc26eca50878e7390b1843b8b90",
                "value": {
                    "__fixed__": "1.522301713250560088"
                }
            },
            {
                "key": "currency.balances:f7ec19ad2747c30ee570897d52a3cd2f172eff4aab74f66ed98c55c960252b4c",
                "value": {
                    "__fixed__": "2.381"
                }
            },
            {
                "key": "currency.balances:f7f6f03cc5be4ed3c43d440ea54019a0c0d1b9c1d81e2ebc45952b3f5338b845",
                "value": {
                    "__fixed__": "4911.02500000"
                }
            },
            {
                "key": "currency.balances:f84eae148729b12f79875be889933ad378ffa4d4fcb5ec65d2e314b8730b1fce",
                "value": {
                    "__fixed__": "10173.0538"
                }
            },
            {
                "key": "currency.balances:f8e50a34e0ab068450b67f0855763ac9de1db6be2b19e82748dfb9232e915ea5",
                "value": {
                    "__fixed__": "168.2919"
                }
            },
            {
                "key": "currency.balances:f9642da69987e29f2c8307b5a2afa408ee0816e36dc9ef2abb766b3df7cd16f7",
                "value": {
                    "__fixed__": "60.8384"
                }
            },
            {
                "key": "currency.balances:f9eb260e0c9d99fd501085e7bee20eb60ab86f722ad3d90ba030b45ef09b3dae",
                "value": {
                    "__fixed__": "1.435493507856006278"
                }
            },
            {
                "key": "currency.balances:fb6616c4a2feb99a294c9daa281a5738d9da51552f80368a16a0e6b14b304e3a",
                "value": {
                    "__fixed__": "20.11213512233705944193"
                }
            },
            {
                "key": "currency.balances:fbae97cf7a6503f3448013cd5db619d12d96b09a08daa6d46ac036fbf7659fd6",
                "value": {
                    "__fixed__": "2.381"
                }
            },
            {
                "key": "currency.balances:fd53b38e23f694266546879ed9960921b02c87ebb0d61df811bae369d7e50b3e",
                "value": {
                    "__fixed__": "1.2715701223073921686"
                }
            },
            {
                "key": "currency.balances:wallet_address",
                "value": 51
            },
            {
                "key": "dao.S",
                "value": null
            },
            {
                "key": "dao.S:motion_delay",
                "value": {
                    "__delta__": [
                        1,
                        0
                    ]
                }
            },
            {
                "key": "dao.S:motion_period",
                "value": {
                    "__delta__": [
                        1,
                        0
                    ]
                }
            },
            {
                "key": "dao.S:nays",
                "value": 0
            },
            {
                "key": "dao.S:yays",
                "value": 0
            },
            {
                "key": "dao.__code__",
                "value": "import currency\nimport election_house\n__S = Hash(contract='dao', name='S')\n__pending_motions = Variable(contract='dao', name='pending_motions')\n\n\ndef ____():\n    __S['motion_period'] = datetime.DAYS * 1\n    __S['motion_delay'] = datetime.DAYS * 1\n    __pending_motions.set({'pending_motions': []})\n    __reset()\n\n\n@__export('dao')\ndef current_value():\n    return __pending_motions.get()['pending_motions']\n\n\n@__export('dao')\ndef vote(vk: str, obj: list):\n    __finalize_pending_motions()\n    assert isinstance(obj, list), 'Pass a list!'\n    if len(obj) == 0:\n        return\n    assert vk in election_house.current_value_for_policy('masternodes'\n        ), 'Not a member.'\n    if __S['motion_start'] is None:\n        recipient_vk, amount = obj\n        __assert_recipient_vk_and_amount_is_valid(recipient_vk, amount)\n        __S['recipient_vk'] = recipient_vk\n        __S['amount'] = amount\n        __S['motion_start'] = now\n    else:\n        if now - __S['motion_start'] >= __S['motion_period']:\n            __reset()\n            return\n        position, = obj\n        __assert_vote_is_valid(vk, position)\n        __S['positions', vk] = position\n        if position:\n            __S['yays'] += 1\n        else:\n            __S['nays'] += 1\n        total_votes = __S['yays'] + __S['nays']\n        if total_votes >= len(election_house.current_value_for_policy(\n            'masternodes')) * 3 // 5 + 1:\n            if __S['yays'] >= total_votes * 7 // 10 + 1:\n                __pass_motion()\n            elif __S['nays'] >= total_votes * 7 // 10 + 1:\n                __reset()\n\n\ndef __pass_motion():\n    motions = __pending_motions.get()['pending_motions']\n    motions += [{'motion_passed': now, 'recipient_vk': __S['recipient_vk'],\n        'amount': __S['amount']}]\n    __pending_motions.set({'pending_motions': motions})\n    __reset()\n\n\ndef __finalize_pending_motions():\n    motions = __pending_motions.get()['pending_motions']\n    for motion in motions[:]:\n        if now - motion['motion_passed'] >= __S['motion_delay']:\n            currency.transfer(amount=motion['amount'], to=motion[\n                'recipient_vk'])\n            motions.remove(motion)\n    __pending_motions.set({'pending_motions': motions})\n\n\ndef __reset():\n    __S['yays'] = 0\n    __S['nays'] = 0\n    __S['motion_start'] = None\n    __S['recipient_vk'] = None\n    __S['amount'] = None\n    __S.clear('positions')\n\n\ndef __assert_recipient_vk_and_amount_is_valid(vk: str, amount: int):\n    assert vk is not None, 'No recipient VK provided.'\n    assert isinstance(vk, str), 'Recipient VK is not a string.'\n    assert len(vk) == 64, 'Recipient VK is not 64 characters.'\n    int(vk, 16)\n    assert amount is not None, 'No amount provided.'\n    assert isinstance(amount, int), 'Amount is not an integer.'\n    assert amount > 0, 'Amount is not greater than zero.'\n\n\ndef __assert_vote_is_valid(vk: str, position: bool):\n    assert __S['positions', vk] is None, 'VK already voted.'\n    assert isinstance(position, bool), 'Invalid position.'\n"
            },
            {
                "key": "dao.__developer__",
                "value": "sys"
            },
            {
                "key": "dao.__owner__",
                "value": "election_house"
            },
            {
                "key": "dao.__submitted__",
                "value": {
                    "__time__": [
                        2024,
                        4,
                        20,
                        8,
                        45,
                        0,
                        0
                    ]
                }
            },
            {
                "key": "dao.pending_motions",
                "value": {
                    "pending_motions": []
                }
            },
            {
                "key": "elect_masternodes.__code__",
                "value": "import currency\nimport election_house\n__candidate_state = Hash(contract='elect_masternodes', name='candidate_state')\n__top_candidate = Variable(contract='elect_masternodes', name='top_candidate')\n__no_confidence_state = Hash(contract='elect_masternodes', name=\n    'no_confidence_state')\n__last_candidate = Variable(contract='elect_masternodes', name='last_candidate'\n    )\n__to_be_relinquished = Variable(contract='elect_masternodes', name=\n    'to_be_relinquished')\nSTAMP_COST = 20\n__member_cost = Variable(contract='elect_masternodes', name='member_cost')\n__controller = Variable(contract='elect_masternodes', name='controller')\n\n\ndef ____(policy: str='members', cost: int=500000):\n    __controller.set(policy)\n    __member_cost.set(cost)\n\n\n@__export('elect_masternodes')\ndef register():\n    assert not __candidate_state['registered', ctx.caller\n        ], 'Already registered.'\n    currency.transfer_from(__member_cost.get(), ctx.this, ctx.caller)\n    __candidate_state['registered', ctx.caller] = True\n    __candidate_state['votes', ctx.caller] = 0\n    if __top_candidate.get() is None:\n        __top_candidate.set(ctx.caller)\n\n\n@__export('elect_masternodes')\ndef unregister():\n    mns = election_house.current_value_for_policy(__controller.get())\n    assert __candidate_state['registered', ctx.caller], 'Not registered.'\n    assert ctx.caller not in mns, \"Can't unstake if in governance.\"\n    currency.transfer(__member_cost.get(), ctx.caller)\n    __candidate_state['registered', ctx.caller] = False\n    __candidate_state['votes', ctx.caller] = 0\n\n\n@__export('elect_masternodes')\ndef vote_candidate(address: str):\n    assert __candidate_state['registered', address\n        ], 'Candidate not registered.'\n    v = __candidate_state['last_voted', ctx.caller]\n    assert v is None or now - v > datetime.DAYS * 1, 'Voting again too soon.'\n    vote_cost = STAMP_COST / election_house.current_value_for_policy(\n        'stamp_cost')\n    currency.transfer_from(vote_cost, 'blackhole', ctx.caller)\n    __candidate_state['last_voted', ctx.caller] = now\n    votes = __candidate_state['votes', address]\n    if votes is None:\n        __candidate_state['votes', address] = 1\n    else:\n        __candidate_state['votes', address] += 1\n    if __top_candidate.get() is not None:\n        if __candidate_state['votes', address] > __candidate_state['votes',\n            __top_candidate.get()]:\n            __top_candidate.set(address)\n\n\n@__export('elect_masternodes')\ndef top_member():\n    return __top_candidate.get()\n\n\n@__export('elect_masternodes')\ndef pop_top():\n    assert ctx.caller == __controller.get(), 'Wrong smart contract caller.'\n    top = top_member()\n    if top is None:\n        return None\n    __candidate_state.clear('votes')\n    __top_candidate.set(None)\n\n\n@__export('elect_masternodes')\ndef vote_no_confidence(address: str):\n    assert address in election_house.current_value_for_policy(__controller.\n        get()), 'Cannot vote against a non-committee member'\n    v = __no_confidence_state['last_voted', ctx.caller]\n    assert v is None or now - v > datetime.DAYS * 1, 'Voting again too soon.'\n    vote_cost = STAMP_COST / election_house.current_value_for_policy(\n        'stamp_cost')\n    currency.transfer_from(vote_cost, 'blackhole', ctx.caller)\n    __no_confidence_state['last_voted', ctx.caller] = now\n    if __no_confidence_state['votes', address] is None:\n        __no_confidence_state['votes', address] = 1\n    else:\n        __no_confidence_state['votes', address] += 1\n    if __last_candidate.get() is None:\n        __last_candidate.set(address)\n    elif __no_confidence_state['votes', address] > __no_confidence_state[\n        'votes', __last_candidate.get()]:\n        __last_candidate.set(address)\n\n\n@__export('elect_masternodes')\ndef last_member():\n    r = __to_be_relinquished.get()\n    if r is not None:\n        return r\n    return __last_candidate.get()\n\n\n@__export('elect_masternodes')\ndef pop_last():\n    assert ctx.caller == __controller.get(), 'Wrong smart contract caller.'\n    r = __to_be_relinquished.get()\n    if r is not None:\n        __no_confidence_state['votes', r] = 0\n        __to_be_relinquished.set(None)\n    else:\n        __no_confidence_state.clear('votes')\n        __candidate_state['registered', __last_candidate.get()] = False\n        __last_candidate.set(None)\n\n\n@__export('elect_masternodes')\ndef force_removal(address: str):\n    assert ctx.caller == __controller.get(), 'Wrong smart contract caller.'\n    __candidate_state['registered', address] = False\n\n\n@__export('elect_masternodes')\ndef relinquish():\n    assert ctx.caller in election_house.current_value_for_policy(__controller\n        .get())\n    r = __to_be_relinquished.get()\n    assert r is None, 'Someone is already trying to relinquish!'\n    __to_be_relinquished.set(ctx.caller)\n"
            },
            {
                "key": "elect_masternodes.__developer__",
                "value": "sys"
            },
            {
                "key": "elect_masternodes.__submitted__",
                "value": {
                    "__time__": [
                        2024,
                        4,
                        20,
                        8,
                        45,
                        0,
                        0
                    ]
                }
            },
            {
                "key": "elect_masternodes.controller",
                "value": "masternodes"
            },
            {
                "key": "elect_masternodes.member_cost",
                "value": 100000
            },
            {
                "key": "election_house.__code__",
                "value": "I = importlib\n__policies = Hash(contract='election_house', name='policies')\npolicy_interface = [I.Func('vote', args=('vk', 'obj')), I.Func('current_value')\n    ]\n\n\n@__export('election_house')\ndef register_policy(contract: str):\n    if __policies[contract] is None:\n        p = I.import_module(contract)\n        assert I.owner_of(p\n            ) == ctx.this, 'Election house must control the policy contract!'\n        assert I.enforce_interface(p, policy_interface\n            ), 'Policy contract does not follow the correct interface'\n        __policies[contract] = True\n    else:\n        raise Exception('Policy already registered')\n\n\n@__export('election_house')\ndef current_value_for_policy(policy: str):\n    assert __policies[policy] is not None, f'Invalid policy: {policy}.'\n    p = I.import_module(policy)\n    return p.current_value()\n\n\n@__export('election_house')\ndef vote(policy: str, value: Any):\n    assert __policies[policy] is not None, 'Invalid policy.'\n    p = I.import_module(policy)\n    p.vote(vk=ctx.caller, obj=value)\n"
            },
            {
                "key": "election_house.__developer__",
                "value": "sys"
            },
            {
                "key": "election_house.__submitted__",
                "value": {
                    "__time__": [
                        2024,
                        4,
                        20,
                        8,
                        45,
                        0,
                        0
                    ]
                }
            },
            {
                "key": "election_house.policies",
                "value": null
            },
            {
                "key": "election_house.policies:dao",
                "value": true
            },
            {
                "key": "election_house.policies:masternodes",
                "value": true
            },
            {
                "key": "election_house.policies:rewards",
                "value": true
            },
            {
                "key": "election_house.policies:stamp_cost",
                "value": true
            },
            {
                "key": "foundation.__code__",
                "value": "import currency\n__owner = Variable(contract='foundation', name='owner')\n\n\ndef ____(vk: str):\n    __owner.set(vk)\n\n\n@__export('foundation')\ndef withdraw(amount: float):\n    assert amount > 0, 'Cannot send negative balances!'\n    assert ctx.caller == __owner.get(), 'Not owner!'\n    currency.transfer(amount, ctx.caller)\n\n\n@__export('foundation')\ndef change_owner(vk: str):\n    assert ctx.caller == __owner.get(), 'Not owner!'\n    __owner.set(vk)\n"
            },
            {
                "key": "foundation.__developer__",
                "value": "sys"
            },
            {
                "key": "foundation.__submitted__",
                "value": {
                    "__time__": [
                        2024,
                        4,
                        20,
                        8,
                        45,
                        0,
                        0
                    ]
                }
            },
            {
                "key": "foundation.owner",
                "value": "ee06a34cf08bf72ce592d26d36b90c79daba2829ba9634992d034318160d49f9"
            },
            {
                "key": "masternodes.S",
                "value": null
            },
            {
                "key": "masternodes.S:current_motion",
                "value": 0
            },
            {
                "key": "masternodes.S:members",
                "value": [
                    "7fa496ca2438e487cc45a8a27fd95b2efe373223f7b72868fbab205d686be48e",
                    "dff5d54d9c3cdb04d279c3c0a123d6a73a94e0725d7eac955fdf87298dbe45a6",
                    "6d2476cd66fa277b6077c76cdcd92733040dada2e12a28c3ebb08af44e12be76",
                    "b4d1967e6264bbcd61fd487caf3cafaffdc34be31d0994bf02afdcc2056c053c",
                    "db21a73137672f075f9a8ee142a1aa4839a5deb28ef03a10f3e7e16c87db8f24"
                ]
            },
            {
                "key": "masternodes.S:motion_opened",
                "value": {
                    "__time__": [
                        2024,
                        4,
                        20,
                        8,
                        45,
                        0,
                        0
                    ]
                }
            },
            {
                "key": "masternodes.S:nays",
                "value": 0
            },
            {
                "key": "masternodes.S:yays",
                "value": 0
            },
            {
                "key": "masternodes.__code__",
                "value": "INTRODUCE_MOTION = 'introduce_motion'\nVOTE_ON_MOTION = 'vote_on_motion'\nNO_MOTION = 0\nREMOVE_MEMBER = 1\nADD_SEAT = 2\nREMOVE_SEAT = 3\nVOTING_PERIOD = datetime.DAYS * 1\n__S = Hash(contract='masternodes', name='S')\n__minimum_nodes = Variable(contract='masternodes', name='minimum_nodes')\n__candidate_contract = Variable(contract='masternodes', name=\n    'candidate_contract')\n\n\ndef ____(initial_members: list, minimum: int=1, candidate: str='elect_members'\n    ):\n    __S['members'] = initial_members\n    __minimum_nodes.set(minimum)\n    __candidate_contract.set(candidate)\n    __S['yays'] = 0\n    __S['nays'] = 0\n    __S['current_motion'] = NO_MOTION\n    __S['motion_opened'] = now\n\n\n@__export('masternodes')\ndef quorum_max():\n    return int(len(__S['members']) * 2 / 3) + 1\n\n\n@__export('masternodes')\ndef quorum_min():\n    return min(quorum_max(), __minimum_nodes.get())\n\n\n@__export('masternodes')\ndef current_value():\n    return __S['members']\n\n\n@__export('masternodes')\ndef vote(vk: str, obj: list):\n    assert isinstance(obj, list), 'Pass a list!'\n    arg = None\n    if len(obj) == 3:\n        action, position, arg = obj\n    else:\n        action, position = obj\n    __assert_vote_is_valid(vk, action, position, arg)\n    if action == INTRODUCE_MOTION:\n        __introduce_motion(position, arg)\n    else:\n        assert __S['current_motion'] != NO_MOTION, 'No motion proposed.'\n        if now - __S['motion_opened'] >= VOTING_PERIOD:\n            __reset()\n        assert __S['positions', vk] is None, 'VK already voted.'\n        if position is True:\n            __S['yays'] += 1\n            __S['positions', vk] = position\n        else:\n            __S['nays'] += 1\n            __S['positions', vk] = position\n        if __S['yays'] >= len(__S['members']) // 2 + 1:\n            __pass_current_motion()\n            __reset()\n        elif __S['nays'] >= len(__S['members']) // 2 + 1:\n            __reset()\n\n\ndef __assert_vote_is_valid(vk: str, action: str, position: bool, arg: Any=None\n    ):\n    assert vk in __S['members'], 'Not a member.'\n    assert action in [INTRODUCE_MOTION, VOTE_ON_MOTION], 'Invalid action.'\n    if action == INTRODUCE_MOTION:\n        assert __S['current_motion'] == NO_MOTION, 'Already in motion.'\n        assert 0 < position <= REMOVE_SEAT, 'Invalid motion.'\n        if position == REMOVE_MEMBER:\n            __assert_vk_is_valid(arg)\n    elif action == VOTE_ON_MOTION:\n        assert isinstance(position, bool), 'Invalid position'\n\n\ndef __assert_vk_is_valid(vk: str):\n    assert vk is not None, 'No VK provided.'\n    assert isinstance(vk, str), 'VK not a string.'\n    assert len(vk) == 64, 'VK is not 64 characters.'\n    int(vk, 16)\n\n\ndef __introduce_motion(position: int, arg: Any):\n    assert position <= REMOVE_SEAT, 'Invalid position.'\n    if position == REMOVE_MEMBER:\n        assert arg in __S['members'], 'Member does not exist.'\n        assert len(__S['members']) > __minimum_nodes.get(\n            ), 'Cannot drop below current quorum.'\n        __S['member_in_question'] = arg\n    __S['current_motion'] = position\n    __S['motion_opened'] = now\n\n\ndef __pass_current_motion():\n    current_motion = __S['current_motion']\n    members = __S['members']\n    if current_motion == REMOVE_MEMBER:\n        members.remove(__S['member_in_question'])\n    elif current_motion == ADD_SEAT:\n        member_candidates = importlib.import_module(__candidate_contract.get())\n        new_mem = member_candidates.top_member()\n        if new_mem is not None:\n            members.append(new_mem)\n            member_candidates.pop_top()\n    elif current_motion == REMOVE_SEAT:\n        member_candidates = importlib.import_module(__candidate_contract.get())\n        old_mem = member_candidates.last_member()\n        if old_mem is not None:\n            members.remove(old_mem)\n            member_candidates.pop_last()\n    __S['members'] = members\n\n\ndef __reset():\n    __S['current_motion'] = NO_MOTION\n    __S['member_in_question'] = None\n    __S['yays'] = 0\n    __S['nays'] = 0\n    __S.clear('positions')\n"
            },
            {
                "key": "masternodes.__developer__",
                "value": "sys"
            },
            {
                "key": "masternodes.__owner__",
                "value": "election_house"
            },
            {
                "key": "masternodes.__submitted__",
                "value": {
                    "__time__": [
                        2024,
                        4,
                        20,
                        8,
                        45,
                        0,
                        0
                    ]
                }
            },
            {
                "key": "masternodes.candidate_contract",
                "value": "elect_masternodes"
            },
            {
                "key": "masternodes.minimum_nodes",
                "value": 1
            },
            {
                "key": "rewards.S",
                "value": null
            },
            {
                "key": "rewards.S:current_votes",
                "value": null
            },
            {
                "key": "rewards.S:current_votes:blackhole",
                "value": 0
            },
            {
                "key": "rewards.S:current_votes:developer",
                "value": 0
            },
            {
                "key": "rewards.S:current_votes:foundation",
                "value": 0
            },
            {
                "key": "rewards.S:current_votes:masternodes",
                "value": 0
            },
            {
                "key": "rewards.S:election_max_length",
                "value": {
                    "__delta__": [
                        1,
                        0
                    ]
                }
            },
            {
                "key": "rewards.S:master_contract",
                "value": "masternodes"
            },
            {
                "key": "rewards.S:value",
                "value": [
                    {
                        "__fixed__": "0.88"
                    },
                    {
                        "__fixed__": "0.01"
                    },
                    {
                        "__fixed__": "0.01"
                    },
                    {
                        "__fixed__": "0.1"
                    }
                ]
            },
            {
                "key": "rewards.S:vote_count",
                "value": 0
            },
            {
                "key": "rewards.__code__",
                "value": "import election_house\n__S = Hash(contract='rewards', name='S')\n\n\ndef ____(initial_split: list=[decimal('0.88'), decimal('0.01'), decimal(\n    '0.01'), decimal('0.1')], master_contract='masternodes',\n    election_max_length=datetime.DAYS * 1):\n    __S['value'] = initial_split\n    __S['master_contract'] = master_contract\n    __S['election_max_length'] = election_max_length\n    __S['vote_count'] = 0\n    __reset_current_votes()\n\n\ndef __reset_current_votes():\n    __S['current_votes', 'masternodes'] = 0\n    __S['current_votes', 'blackhole'] = 0\n    __S['current_votes', 'foundation'] = 0\n    __S['current_votes', 'developer'] = 0\n\n\n@__export('rewards')\ndef current_value():\n    return __S['value']\n\n\n@__export('rewards')\ndef vote(vk: str, obj: list):\n    if __S['election_start'] is None:\n        total_nodes = len(election_house.current_value_for_policy(__S[\n            'master_contract']))\n        __S['vote_count'] = 0\n        __S['min_votes_required'] = total_nodes * 2 // 3 + 1\n        __S['election_start'] = now\n        __S.clear('has_voted')\n        __reset_current_votes()\n        __tally_vote(vk, obj)\n    else:\n        __tally_vote(vk, obj)\n        if __election_is_over():\n            __update_value()\n            __S['election_start'] = None\n\n\ndef __update_value():\n    masternode_votes = __S['current_votes', 'masternodes'] or 1\n    blackhole_votes = __S['current_votes', 'blackhole'] or 1\n    foundation_votes = __S['current_votes', 'foundation'] or 1\n    developer_votes = __S['current_votes', 'developer'] or 1\n    total_votes = (masternode_votes + blackhole_votes + foundation_votes +\n        developer_votes)\n    mn = masternode_votes / total_votes\n    bh = blackhole_votes / total_votes\n    fd = foundation_votes / total_votes\n    dv = developer_votes / total_votes\n    __S['value'] = [mn, bh, fd, dv]\n\n\ndef __election_is_over():\n    return __S['vote_count'] >= __S['min_votes_required'] or now - __S[\n        'election_start'] >= __S['election_max_length']\n\n\ndef __tally_vote(vk: str, obj: list):\n    __validate_vote(vk, obj)\n    a, b, c, d = obj\n    __S['current_votes', 'masternodes'] += a\n    __S['current_votes', 'blackhole'] += b\n    __S['current_votes', 'foundation'] += c\n    __S['current_votes', 'developer'] += d\n    __S['has_voted', vk] = True\n    __S['vote_count'] += 1\n\n\ndef __validate_vote(vk: str, obj: list):\n    assert vk in election_house.current_value_for_policy(__S['master_contract']\n        ), 'Not allowed to vote!'\n    assert isinstance(obj, list), 'Pass a list!'\n    assert len(obj) == 4, 'Must have 4 elements!'\n    s = 0\n    for o in obj:\n        assert int(o) >= 0, 'No non-negative numbers!'\n        s += o\n    assert s == 100, 'Elements must add to 100!'\n    assert __S['has_voted', vk] is None, 'VK has already voted!'\n"
            },
            {
                "key": "rewards.__developer__",
                "value": "sys"
            },
            {
                "key": "rewards.__owner__",
                "value": "election_house"
            },
            {
                "key": "rewards.__submitted__",
                "value": {
                    "__time__": [
                        2024,
                        4,
                        20,
                        8,
                        45,
                        0,
                        0
                    ]
                }
            },
            {
                "key": "stamp_cost.S",
                "value": null
            },
            {
                "key": "stamp_cost.S:current_total",
                "value": 20
            },
            {
                "key": "stamp_cost.S:election_max_length",
                "value": {
                    "__delta__": [
                        1,
                        0
                    ]
                }
            },
            {
                "key": "stamp_cost.S:master_contract",
                "value": "masternodes"
            },
            {
                "key": "stamp_cost.S:value",
                "value": 20
            },
            {
                "key": "stamp_cost.S:vote_count",
                "value": 1
            },
            {
                "key": "stamp_cost.__code__",
                "value": "import election_house\n__S = Hash(contract='stamp_cost', name='S')\n\n\ndef ____(initial_rate: int=100, master_contract='masternodes',\n    election_max_length=datetime.DAYS * 1):\n    __S['value'] = initial_rate\n    __S['master_contract'] = master_contract\n    __S['election_max_length'] = election_max_length\n    __S['vote_count'] = 1\n    __reset_current_votes()\n\n\ndef __reset_current_votes():\n    __S['current_total'] = __S['value']\n\n\n@__export('stamp_cost')\ndef current_value():\n    return __S['value']\n\n\n@__export('stamp_cost')\ndef vote(vk: str, obj: int):\n    if __S['election_start'] is None:\n        total_nodes = len(election_house.current_value_for_policy(__S[\n            'master_contract']))\n        __S['vote_count'] = 1\n        __S['min_votes_required'] = total_nodes * 2 // 3 + 1\n        __S['election_start'] = now\n        __S.clear('has_voted')\n        __reset_current_votes()\n        __tally_vote(vk, obj)\n    else:\n        __tally_vote(vk, obj)\n        if __election_is_over():\n            __update_value()\n            __S['election_start'] = None\n\n\ndef __update_value():\n    __S['value'] = int(__S['current_total'] / __S['vote_count']) or 1\n\n\ndef __election_is_over():\n    return __S['vote_count'] >= __S['min_votes_required'] or now - __S[\n        'election_start'] >= __S['election_max_length']\n\n\ndef __tally_vote(vk: str, obj: int):\n    __validate_vote(vk, obj)\n    __S['current_total'] += obj\n    __S['has_voted', vk] = True\n    __S['vote_count'] += 1\n\n\ndef __validate_vote(vk: str, obj: int):\n    assert vk in election_house.current_value_for_policy(__S['master_contract']\n        ), 'Not allowed to vote!'\n    assert isinstance(obj, int), 'Pass an int!'\n    assert obj > 0, 'No negatives!'\n    assert __S['value'] / 2 <= obj <= __S['value'] * 2, 'Out of range!'\n    assert __S['has_voted', vk] is None, 'Already voted!'\n"
            },
            {
                "key": "stamp_cost.__developer__",
                "value": "sys"
            },
            {
                "key": "stamp_cost.__owner__",
                "value": "election_house"
            },
            {
                "key": "stamp_cost.__submitted__",
                "value": {
                    "__time__": [
                        2024,
                        4,
                        20,
                        8,
                        45,
                        0,
                        0
                    ]
                }
            },
            {
                "key": "submission.__code__",
                "value": "@__export('submission')\ndef submit_contract(name: str, code: str, owner: Any=None, constructor_args: dict={}):\n    if ctx.caller != 'sys':\n        assert name.startswith('con_'), 'Contract must start with con_!'\n\n    assert ctx.caller == ctx.signer, 'Contract cannot be called from another contract!'\n    assert len(name) <= 64, 'Contract name length exceeds 64 characters!'\n    assert name.islower(), 'Contract name must be lowercase!'\n\n    __Contract().submit(\n        name=name,\n        code=code,\n        owner=owner,\n        constructor_args=constructor_args,\n        developer=ctx.caller\n    )\n\n\n@__export('submission')\ndef change_developer(contract: str, new_developer: str):\n    d = __Contract()._driver.get_var(contract=contract, variable='__developer__')\n    assert ctx.caller == d, 'Sender is not current developer!'\n\n    __Contract()._driver.set_var(\n        contract=contract,\n        variable='__developer__',\n        value=new_developer\n    )\n"
            },
            {
                "key": "submission.__submitted__",
                "value": {
                    "__time__": [
                        2024,
                        4,
                        20,
                        18,
                        46,
                        55,
                        50811
                    ]
                }
            }
        ],
        "nonces": [
            {
                "key": "e9e8aad29ce8e94fd77d9c55582e5e0c57cf81c552ba61c0d4e34b0dc11fd931",
                "value": 0
            }
        ]
    }
}<|MERGE_RESOLUTION|>--- conflicted
+++ resolved
@@ -69,31 +69,16 @@
     ],
     "app_hash": "",
     "abci_genesis": {
-<<<<<<< HEAD
-        "hash": "33376330376235653861656230386537373235633461653139666331363961633934666438393663653831666338666138653334653933336162326363626266",
-        "number": 79,
-        "previous": "0000000000000000000000000000000000000000000000000000000000000000",
-        "origin": {
-            "signature": "65067902e73f6e74b25252954ef1d43dc851f582b71c3424b2357f3437530bc0ab8c994e5942b93139f943e2b602de0e4d8c0003b41c42e0761048f6455faf00",
-=======
         "hash": "34396635653165336163363939396130363032663266346131333931323463323866666661346562386131326530323065363539383961376661363862633764",
         "number": 3,
         "origin": {
             "signature": "4524e6140cf9979ca8788f12af7a82a4fcdec7cbef50bd065df83502e2a6be51809c5f7356900f246436b936085bcf2e6cae3b721e345981a0351fac4d7e5706",
->>>>>>> 842de373
             "sender": "da20816d1d5ff3ae65543c63dad14c1204d2260cfb8e4fe00a1a2b8e2edddcd9"
         },
         "genesis": [
             {
                 "key": "con_borat.__code__",
                 "value": "def ____():\n    pass\n\n\n@__export('con_borat')\ndef borat():\n    return 'https://www.youtube.com/watch?v=r13riaRKGo0'\n"
-            },
-            {
-<<<<<<< HEAD
-                "key": "con_borat.__compiled__",
-                "value": {
-                    "__bytes__": "e30000000000000000000000000300000000000000f3340000009700640084005a00020065016401a6010000ab01000000000000000064028400a6000000ab0000000000000000005a02640353002904630000000000000000000000000100000003000000f30600000097006400530029014ea9007203000000f300000000da00da045f5f5f5f72060000000100000073070000008000d8040880447204000000da09636f6e5f626f726174630000000000000000000000000100000003000000f30600000097006401530029024e7a2b68747470733a2f2f7777772e796f75747562652e636f6d2f77617463683f763d723133726961524b476f307203000000720300000072040000007205000000da05626f72617472090000000500000073080000008000e00b38d00b3872040000004e29037206000000da085f5f6578706f72747209000000720300000072040000007205000000fa083c6d6f64756c653e720b000000010000007344000000f003010101f002010109f000010109f000010109f00800020a8018882bd10116d40116f002010139f000010139f103000217d40116f002010139f000010139f0000101397204000000"
-                }
             },
             {
                 "key": "con_borat.__developer__",
@@ -120,32 +105,6 @@
             {
                 "key": "con_multisend.__code__",
                 "value": "I = importlib\n\n\n@__export('con_multisend')\ndef send(addresses: list, amount: float, contract: str):\n    token = I.import_module(contract)\n    for address in addresses:\n        token.transfer_from(amount=amount, to=address, main_account=ctx.signer)\n"
-=======
-                "key": "con_borat.__developer__",
-                "value": "80e1ac9fe93b88fc201bc3029a920bc27c752afd6ff0d71a0125ac485ab090f8"
->>>>>>> 842de373
-            },
-            {
-                "key": "con_borat.__owner__",
-                "value": null
-            },
-            {
-                "key": "con_borat.__submitted__",
-                "value": {
-                    "__time__": [
-                        2024,
-                        4,
-                        30,
-                        16,
-                        11,
-                        17,
-                        0
-                    ]
-                }
-            },
-            {
-                "key": "con_multisend.__code__",
-                "value": "I = importlib\n\n\n@__export('con_multisend')\ndef send(addresses: list, amount: float, contract: str):\n    token = I.import_module(contract)\n    for address in addresses:\n        token.transfer_from(amount=amount, to=address, main_account=ctx.signer)\n"
             },
             {
                 "key": "con_multisend.__developer__",
@@ -174,22 +133,12 @@
                 "value": "I = importlib\n\n\n@__export('con_multisend123')\ndef send(addresses: list, amount: float, contract: str):\n    token = I.import_module(contract)\n    for address in addresses:\n        token.transfer_from(amount=amount, to=address, main_account=ctx.signer)\n"
             },
             {
-<<<<<<< HEAD
-                "key": "con_multisend123.__compiled__",
-                "value": {
-                    "__bytes__": "e30000000000000000000000000700000000000000f340000000970065005a01020065026400a6010000ab010000000000000000640165036402650464036505660664048404a6000000ab0000000000000000005a06640553002906da10636f6e5f6d756c746973656e64313233da09616464726573736573da06616d6f756e74da08636f6e7472616374630300000000000000000000000600000003000000f3880000009700740000000000000000000000a00100000000000000000000000000000000000000007c02a6010000ab0100000000000000007d037c0044005d247d047c03a00200000000000000000000000000000000000000007c017c047406000000000000000000006a040000000000000000ac01a6030000ab03000000000000000001008c256400530029024e29037204000000da02746fda0c6d61696e5f6163636f756e742905da0149da0d696d706f72745f6d6f64756c65da0d7472616e736665725f66726f6dda03637478da067369676e65722905720300000072040000007205000000da05746f6b656eda076164647265737373050000002020202020da00da0473656e6472110000000400000073500000008000e50c0d8f4f8a4f9848d10c25d40c258045d8131cf00001055001f000010550018807d8080dd7081bd2081ba036a867c543c44ad0081bd1084fd4084fd0084fd0084ff00301055001f00001055001f3000000004e2907da09696d706f72746c69627209000000da085f5f6578706f7274da046c697374da05666c6f6174da037374727211000000a90072120000007210000000fa083c6d6f64756c653e721900000001000000735e000000f003010101d8040d8001f00600020a8018d00a1cd1011dd4011df002030150019044f00003015001a025f00003015001b033f00003015001f00003015001f00003015001f10300021ed4011df00203015001f00003015001f000030150017212000000"
-                }
-            },
-            {
-=======
->>>>>>> 842de373
                 "key": "con_multisend123.__developer__",
                 "value": "b6504cf056e264a4c1932d5de6893d110db5459ab4f742eb415d98ed989bb98d"
             },
             {
                 "key": "con_multisend123.__owner__",
                 "value": null
-<<<<<<< HEAD
             },
             {
                 "key": "con_multisend123.__submitted__",
@@ -210,12 +159,6 @@
                 "value": "def ____():\n    pass\n\n\n@__export('con_pf3')\ndef pf3():\n    return 'pF3 was here!!'\n"
             },
             {
-                "key": "con_pf3.__compiled__",
-                "value": {
-                    "__bytes__": "e30000000000000000000000000300000000000000f3340000009700640084005a00020065016401a6010000ab01000000000000000064028400a6000000ab0000000000000000005a02640353002904630000000000000000000000000100000003000000f30600000097006400530029014ea9007203000000f300000000da00da045f5f5f5f72060000000100000073070000008000d8040880447204000000da07636f6e5f706633630000000000000000000000000100000003000000f30600000097006401530029024e7a0e70463320776173206865726521217203000000720300000072040000007205000000da0370663372090000000500000073080000008000e00b1bd00b1b72040000004e29037206000000da085f5f6578706f72747209000000720300000072040000007205000000fa083c6d6f64756c653e720b000000010000007344000000f003010101f002010109f000010109f000010109f00800020a80188829d10114d40114f00201011cf00001011cf103000215d40114f00201011cf00001011cf00001011c7204000000"
-                }
-            },
-            {
                 "key": "con_pf3.__developer__",
                 "value": "80e1ac9fe93b88fc201bc3029a920bc27c752afd6ff0d71a0125ac485ab090f8"
             },
@@ -240,52 +183,6 @@
             {
                 "key": "con_test10.__code__",
                 "value": "__currency_balances = ForeignHash(foreign_contract='currency', foreign_name\n    ='balances', contract='con_test10', name='currency_balances')\n\n\ndef ____():\n    pass\n\n\n@__export('con_test10')\ndef test():\n    return __currency_balances.as_dict(max_depth=1)\n"
-=======
->>>>>>> 842de373
-            },
-            {
-                "key": "con_multisend123.__submitted__",
-                "value": {
-                    "__time__": [
-                        2024,
-                        4,
-                        26,
-                        23,
-                        30,
-                        34,
-                        0
-                    ]
-                }
-            },
-            {
-                "key": "con_pf3.__code__",
-                "value": "def ____():\n    pass\n\n\n@__export('con_pf3')\ndef pf3():\n    return 'pF3 was here!!'\n"
-            },
-            {
-                "key": "con_pf3.__developer__",
-                "value": "80e1ac9fe93b88fc201bc3029a920bc27c752afd6ff0d71a0125ac485ab090f8"
-            },
-            {
-                "key": "con_pf3.__owner__",
-                "value": null
-            },
-            {
-                "key": "con_pf3.__submitted__",
-                "value": {
-                    "__time__": [
-                        2024,
-                        4,
-                        30,
-                        16,
-                        9,
-                        51,
-                        0
-                    ]
-                }
-            },
-            {
-                "key": "con_test10.__code__",
-                "value": "__currency_balances = ForeignHash(foreign_contract='currency', foreign_name\n    ='balances', contract='con_test10', name='currency_balances')\n\n\ndef ____():\n    pass\n\n\n@__export('con_test10')\ndef test():\n    return __currency_balances.as_dict(max_depth=1)\n"
             },
             {
                 "key": "con_test10.__developer__",
@@ -480,13 +377,6 @@
                 "value": "__balances = Hash(default_value=0, contract='con_test14', name='balances')\n__metadata = Hash(contract='con_test14', name='metadata')\n\n\ndef ____():\n    __balances[ctx.caller] = 1000000\n    __metadata['token_name'] = 'TEST TOKEN'\n    __metadata['token_symbol'] = 'TST'\n    __metadata['token_logo_url'] = 'https://some.token.url/test-token.png'\n    __metadata['token_website'] = 'https://some.token.url'\n    __metadata['operator'] = ctx.caller\n\n\n@__export('con_test14')\ndef change_metadata(key: str, value: Any):\n    assert ctx.caller == __metadata['operator'\n        ], 'Only operator can set metadata!'\n    __metadata[key] = value\n\n\n@__export('con_test14')\ndef transfer(amount: float, to: str):\n    assert amount > 0, 'Cannot send negative balances!'\n    assert __balances[ctx.caller] >= amount, 'Not enough coins to send!'\n    __balances[ctx.caller] -= amount\n    __balances[to] += amount\n    return f'Sent {amount} to {to}'\n\n\n@__export('con_test14')\ndef approve(amount: float, to: str):\n    assert amount > 0, 'Cannot send negative balances!'\n    __balances[ctx.caller, to] += amount\n    return f'Approved {amount} for {to}'\n\n\n@__export('con_test14')\ndef transfer_from(amount: float, to: str, main_account: str):\n    assert amount > 0, 'Cannot send negative balances!'\n    assert __balances[main_account, ctx.caller\n        ] >= amount, 'Not enough coins approved to send! You have {} and are trying to spend {}'.format(\n        __balances[main_account, ctx.caller], amount)\n    assert __balances[main_account] >= amount, 'Not enough coins to send!'\n    __balances[main_account, ctx.caller] -= amount\n    __balances[main_account] -= amount\n    __balances[to] += amount\n    return f'Sent {amount} to {to} from {main_account}'\n"
             },
             {
-<<<<<<< HEAD
-                "key": "con_test14.__compiled__",
-                "value": {
-                    "__bytes__": "e30000000000000000000000000700000000000000f30e010000970002006500640064016402ac03a6030000ab0300000000000000005a010200650064016404ac05a6020000ab0200000000000000005a02640684005a03020065046401a6010000ab0100000000000000006407650564086506660464098404a6000000ab0000000000000000005a07020065046401a6010000ab010000000000000000640a6508640b65056604640c8404a6000000ab0000000000000000005a09020065046401a6010000ab010000000000000000640a6508640b65056604640d8404a6000000ab0000000000000000005a0a020065046401a6010000ab010000000000000000640a6508640b6505640e65056606640f8404a6000000ab0000000000000000005a0b641053002911e900000000da0a636f6e5f746573743134da0862616c616e6365732903da0d64656661756c745f76616c7565da08636f6e7472616374da046e616d65da086d65746164617461290272060000007207000000630000000000000000000000000300000003000000f3a6000000970064017400000000000000000000007402000000000000000000006a0200000000000000003c000000640274060000000000000000000064033c000000640474060000000000000000000064053c000000640674060000000000000000000064073c000000640874060000000000000000000064093c0000007402000000000000000000006a020000000000000000740600000000000000000000640a3c00000064005300290b4e6940420f007a0a5445535420544f4b454eda0a746f6b656e5f6e616d65da03545354da0c746f6b656e5f73796d626f6c7a2568747470733a2f2f736f6d652e746f6b656e2e75726c2f746573742d746f6b656e2e706e67da0e746f6b656e5f6c6f676f5f75726c7a1668747470733a2f2f736f6d652e746f6b656e2e75726cda0d746f6b656e5f77656273697465da086f70657261746f722904da0a5f5f62616c616e636573da03637478da0663616c6c6572da0a5f5f6d65746164617461a900f300000000da00da045f5f5f5f72170000000500000073490000008000d81d24854a8d738c7ad1041ad81f2b854a887cd1041cd82126854a887ed1041ed8234a854ad00f1fd10420d8223a854a887fd1041fdd1d209c5a854a887ad1041ad0041ad0041a7215000000da036b6579da0576616c7565630200000000000000000000000300000003000000f36400000097007400000000000000000000006a0100000000000000007404000000000000000000006401190000000000000000006b0200000000730a4a006402a6000000ab00000000000000000082017c017404000000000000000000007c003c0000006400530029034e720f0000007a1f4f6e6c79206f70657261746f722063616e20736574206d65746164617461212903721100000072120000007213000000290272180000007219000000730200000020207216000000da0f6368616e67655f6d65746164617461721b0000000e000000733e0000008000e50b0e8c3a9d1aa04af400011a0af200010c0af000010c0af000010c0ad80b2cf103010c0af400010c0af000010c0ae0161b854a8873814f804f804f7215000000da06616d6f756e74da02746f630200000000000000000000000400000003000000f3e400000097007c0064016b0400000000730a4a006402a6000000ab00000000000000000082017400000000000000000000007402000000000000000000006a020000000000000000190000000000000000007c006b0500000000730a4a006403a6000000ab00000000000000000082017400000000000000000000007402000000000000000000006a02000000000000000078027802190000000000000000007c007a170000630363023c0000007400000000000000000000007c0178027802190000000000000000007c007a0d0000630363023c00000064047c009b0064057c019b009d04530029064e7202000000fa1e43616e6e6f742073656e64206e656761746976652062616c616e63657321fa194e6f7420656e6f75676820636f696e7320746f2073656e6421fa0553656e7420fa0420746f20a903721000000072110000007212000000a902721c000000721d000000730200000020207216000000da087472616e7366657272250000001500000073810000008000e00b1190418a3a883a883ad01737893a8c3a883add0b159563946ad40b21a056d20b2bd00b2bd00b2bd02d48d10b2bd40b2bd00b2bdd040e8d738c7ad0041ad0041ad4041a9866d10424d0041ad0041ad1041add040e8872804e804e844e9066d1041c804e804e814ed80b239036d00b23d00b239872d00b23d00b23d004237215000000630200000000000000000000000400000003000000f37400000097007c0064016b0400000000730a4a006402a6000000ab00000000000000000082017400000000000000000000007402000000000000000000006a0200000000000000007c01660278027802190000000000000000007c007a0d0000630363023c00000064037c009b0064047c019b009d04530029054e7202000000721f0000007a09417070726f766564207a0520666f722072230000007224000000730200000020207216000000da07617070726f766572270000001e000000734e0000008000e00b1190418a3a883a883ad01737893a8c3a883add040e8d738c7a9832887ed0041ed0041ed4041ea026d10428d0041ed0041ed1041ed80b289076d00b28d00b28a042d00b28d00b28d004287215000000da0c6d61696e5f6163636f756e74630300000000000000000000000600000003000000f3a801000097007c0064016b0400000000730a4a006402a6000000ab00000000000000000082017400000000000000000000007c027402000000000000000000006a0200000000000000006602190000000000000000007c006b050000000073354a006403a00300000000000000000000000000000000000000007400000000000000000000007c027402000000000000000000006a0200000000000000006602190000000000000000007c00a6020000ab020000000000000000a6000000ab00000000000000000082017400000000000000000000007c02190000000000000000007c006b0500000000730a4a006404a6000000ab00000000000000000082017400000000000000000000007c027402000000000000000000006a020000000000000000660278027802190000000000000000007c007a170000630363023c0000007400000000000000000000007c0278027802190000000000000000007c007a170000630363023c0000007400000000000000000000007c0178027802190000000000000000007c007a0d0000630363023c00000064057c009b0064067c019b0064077c029b009d06530029084e7202000000721f0000007a494e6f7420656e6f75676820636f696e7320617070726f76656420746f2073656e642120596f752068617665207b7d20616e642061726520747279696e6720746f207370656e64207b7d7220000000722100000072220000007a062066726f6d202904721000000072110000007212000000da06666f726d61742903721c000000721d000000722800000073030000002020207216000000da0d7472616e736665725f66726f6d722b0000002500000073000100008000e00b1190418a3a883a883ad01737893a8c3a883add0b15906ca543a44ad0162ef400010c0ad80d13f203010c14f000010c14f000010c14d81560d71567d21567dd0812903ca513a41ad0132bd4082ca866f103011636f400011636f103010c14f400010c14f000010c14f506000c16906cd40b23a076d20b2dd00b2dd00b2dd02f4ad10b2dd40b2dd00b2ddd040e887c9d539c5ad00f27d00428d00428d40428a846d10432d00428d00428d10428dd040e887cd0041cd0041cd4041ca006d10426d0041cd0041cd1041cdd040e8872804e804e844e9066d1041c804e804e814ed80b379036d00b37d00b379872d00b37d00b37a81cd00b37d00b37d0043772150000004e290cda0448617368721000000072130000007217000000da085f5f6578706f7274da03737472da03416e79721b000000da05666c6f617472250000007227000000722b000000721400000072150000007216000000fa083c6d6f64756c653e7231000000010000007333010000f003010101d80d118854a001a84cb87ad00d4ad10d4ad40d4a800ad80d118854983ca86ad00d39d10d39d40d39800af006060128f000060128f000060128f01200020a8018882cd10117d40117f00203011c9813f00003011ca053f00003011cf00003011cf00003011cf103000218d40117f00203011cf00c00020a8018882cd10117d40117f0020501249055f000050124a003f000050124f000050124f000050124f103000218d40117f002050124f01000020a8018882cd10117d40117f0020301299045f0000301299873f000030129f000030129f000030129f103000218d40117f002030129f00c00020a8018882cd10117d40117f0020901389825f000090138a053f000090138b803f000090138f000090138f000090138f103000218d40117f002090138f000090138f0000901387215000000"
-                }
-            },
-            {
                 "key": "con_test14.__developer__",
                 "value": "7fa496ca2438e487cc45a8a27fd95b2efe373223f7b72868fbab205d686be48e"
             },
@@ -543,64 +433,6 @@
             {
                 "key": "con_test3.__code__",
                 "value": "def ____():\n    pass\n\n\n@__export('con_test3')\ndef test():\n    return a\n"
-=======
-                "key": "con_test14.__developer__",
-                "value": "7fa496ca2438e487cc45a8a27fd95b2efe373223f7b72868fbab205d686be48e"
->>>>>>> 842de373
-            },
-            {
-                "key": "con_test14.__owner__",
-                "value": null
-            },
-            {
-                "key": "con_test14.__submitted__",
-                "value": {
-                    "__time__": [
-                        2024,
-                        4,
-                        30,
-                        16,
-                        48,
-                        8,
-                        0
-                    ]
-                }
-            },
-            {
-                "key": "con_test14.balances",
-                "value": null
-            },
-            {
-                "key": "con_test14.balances:7fa496ca2438e487cc45a8a27fd95b2efe373223f7b72868fbab205d686be48e",
-                "value": 1000000
-            },
-            {
-                "key": "con_test14.metadata",
-                "value": null
-            },
-            {
-                "key": "con_test14.metadata:operator",
-                "value": "7fa496ca2438e487cc45a8a27fd95b2efe373223f7b72868fbab205d686be48e"
-            },
-            {
-                "key": "con_test14.metadata:token_logo_url",
-                "value": "https://some.token.url/test-token.png"
-            },
-            {
-                "key": "con_test14.metadata:token_name",
-                "value": "TEST TOKEN"
-            },
-            {
-                "key": "con_test14.metadata:token_symbol",
-                "value": "TST"
-            },
-            {
-                "key": "con_test14.metadata:token_website",
-                "value": "https://some.token.url"
-            },
-            {
-                "key": "con_test3.__code__",
-                "value": "def ____():\n    pass\n\n\n@__export('con_test3')\ndef test():\n    return a\n"
             },
             {
                 "key": "con_test3.__developer__",
@@ -783,13 +615,6 @@
                 "value": "__balances = Hash(default_value=0, contract='con_testing_submission_2',\n    name='balances')\n__metadata = Hash(contract='con_testing_submission_2', name='metadata')\n\n\ndef ____():\n    __balances[ctx.caller] = 1000000\n    __metadata['token_name'] = 'Rocketswap Test Token'\n    __metadata['token_symbol'] = 'RSWP'\n    __metadata['operator'] = ctx.caller\n\n\n@__export('con_testing_submission_2')\ndef change_metadata(key: str, value: Any):\n    assert ctx.caller == __metadata['operator'\n        ], 'Only operator can set metadata!'\n    __metadata[key] = value\n\n\n@__export('con_testing_submission_2')\ndef transfer(amount: float, to: str):\n    assert amount > 0, 'Cannot send negative balances!'\n    assert __balances[ctx.caller] >= amount, 'Not enough coins to send!'\n    __balances[ctx.caller] -= amount\n    __balances[to] += amount\n\n\n@__export('con_testing_submission_2')\ndef approve(amount: float, to: str):\n    assert amount > 0, 'Cannot send negative balances!'\n    __balances[ctx.caller, to] += amount\n\n\n@__export('con_testing_submission_2')\ndef transfer_from(amount: float, to: str, main_account: str):\n    assert amount > 0, 'Cannot send negative balances!'\n    assert __balances[main_account, ctx.caller\n        ] >= amount, 'Not enough coins approved to send! You have {} and are trying to spend {}'.format(\n        __balances[main_account, ctx.caller], amount)\n    assert __balances[main_account] >= amount, 'Not enough coins to send!'\n    __balances[main_account, ctx.caller] -= amount\n    __balances[main_account] -= amount\n    __balances[to] += amount\n"
             },
             {
-<<<<<<< HEAD
-                "key": "con_testing_submission_2.__compiled__",
-                "value": {
-                    "__bytes__": "e30000000000000000000000000700000000000000f30e010000970002006500640064016402ac03a6030000ab0300000000000000005a010200650064016404ac05a6020000ab0200000000000000005a02640684005a03020065046401a6010000ab0100000000000000006407650564086506660464098404a6000000ab0000000000000000005a07020065046401a6010000ab010000000000000000640a6508640b65056604640c8404a6000000ab0000000000000000005a09020065046401a6010000ab010000000000000000640a6508640b65056604640d8404a6000000ab0000000000000000005a0a020065046401a6010000ab010000000000000000640a6508640b6505640e65056606640f8404a6000000ab0000000000000000005a0b641053002911e900000000da18636f6e5f74657374696e675f7375626d697373696f6e5f32da0862616c616e6365732903da0d64656661756c745f76616c7565da08636f6e7472616374da046e616d65da086d65746164617461290272060000007207000000630000000000000000000000000300000003000000f37e000000970064017400000000000000000000007402000000000000000000006a0200000000000000003c000000640274060000000000000000000064033c000000640474060000000000000000000064053c0000007402000000000000000000006a02000000000000000074060000000000000000000064063c0000006400530029074e6940420f007a15526f636b657473776170205465737420546f6b656eda0a746f6b656e5f6e616d65da0452535750da0c746f6b656e5f73796d626f6cda086f70657261746f722904da0a5f5f62616c616e636573da03637478da0663616c6c6572da0a5f5f6d65746164617461a900f300000000da00da045f5f5f5f72150000000600000073340000008000d81d24854a8d738c7ad1041ad81f36854a887cd1041cd82127854a887ed1041edd1d209c5a854a887ad1041ad0041ad0041a7213000000da036b6579da0576616c7565630200000000000000000000000300000003000000f36400000097007400000000000000000000006a0100000000000000007404000000000000000000006401190000000000000000006b0200000000730a4a006402a6000000ab00000000000000000082017c017404000000000000000000007c003c0000006400530029034e720d0000007a1f4f6e6c79206f70657261746f722063616e20736574206d65746164617461212903720f00000072100000007211000000290272160000007217000000730200000020207214000000da0f6368616e67655f6d6574616461746172190000000d000000733e0000008000e50b0e8c3a9d1aa04af400011a0af200010c0af000010c0af000010c0ad80b2cf103010c0af400010c0af000010c0ae0161b854a8873814f804f804f7213000000da06616d6f756e74da02746f630200000000000000000000000400000003000000f3d800000097007c0064016b0400000000730a4a006402a6000000ab00000000000000000082017400000000000000000000007402000000000000000000006a020000000000000000190000000000000000007c006b0500000000730a4a006403a6000000ab00000000000000000082017400000000000000000000007402000000000000000000006a02000000000000000078027802190000000000000000007c007a170000630363023c0000007400000000000000000000007c0178027802190000000000000000007c007a0d0000630363023c0000006400530029044e7202000000fa1e43616e6e6f742073656e64206e656761746976652062616c616e63657321fa194e6f7420656e6f75676820636f696e7320746f2073656e6421a903720e000000720f0000007210000000a902721a000000721b000000730200000020207214000000da087472616e73666572722100000014000000736f0000008000e00b1190418a3a883a883ad01737893a8c3a883add0b159563946ad40b21a056d20b2bd00b2bd00b2bd02d48d10b2bd40b2bd00b2bdd040e8d738c7ad0041ad0041ad4041a9866d10424d0041ad0041ad1041add040e8872804e804e844e9066d1041c804e804e814e804e804e7213000000630200000000000000000000000400000003000000f36800000097007c0064016b0400000000730a4a006402a6000000ab00000000000000000082017400000000000000000000007402000000000000000000006a0200000000000000007c01660278027802190000000000000000007c007a0d0000630363023c0000006400530029034e7202000000721d000000721f0000007220000000730200000020207214000000da07617070726f766572230000001c000000733e0000008000e00b1190418a3a883a883ad01737893a8c3a883add040e8d738c7a9832887ed0041ed0041ed4041ea026d10428d0041ed0041ed1041ed0041ed0041e7213000000da0c6d61696e5f6163636f756e74630300000000000000000000000600000003000000f39601000097007c0064016b0400000000730a4a006402a6000000ab00000000000000000082017400000000000000000000007c027402000000000000000000006a0200000000000000006602190000000000000000007c006b050000000073354a006403a00300000000000000000000000000000000000000007400000000000000000000007c027402000000000000000000006a0200000000000000006602190000000000000000007c00a6020000ab020000000000000000a6000000ab00000000000000000082017400000000000000000000007c02190000000000000000007c006b0500000000730a4a006404a6000000ab00000000000000000082017400000000000000000000007c027402000000000000000000006a020000000000000000660278027802190000000000000000007c007a170000630363023c0000007400000000000000000000007c0278027802190000000000000000007c007a170000630363023c0000007400000000000000000000007c0178027802190000000000000000007c007a0d0000630363023c0000006400530029054e7202000000721d0000007a494e6f7420656e6f75676820636f696e7320617070726f76656420746f2073656e642120596f752068617665207b7d20616e642061726520747279696e6720746f207370656e64207b7d721e0000002904720e000000720f0000007210000000da06666f726d61742903721a000000721b000000722400000073030000002020207214000000da0d7472616e736665725f66726f6d72270000002200000073e60000008000e00b1190418a3a883a883ad01737893a8c3a883add0b15906ca543a44ad0162ef400010c0ad80d13f203010c14f000010c14f000010c14d81560d71567d21567dd0812903ca513a41ad0132bd4082ca866f103011636f400011636f103010c14f400010c14f000010c14f506000c16906cd40b23a076d20b2dd00b2dd00b2dd02f4ad10b2dd40b2dd00b2ddd040e887c9d539c5ad00f27d00428d00428d40428a846d10432d00428d00428d10428dd040e887cd0041cd0041cd4041ca006d10426d0041cd0041cd1041cdd040e8872804e804e844e9066d1041c804e804e814e804e804e72130000004e290cda0448617368720e00000072110000007215000000da085f5f6578706f7274da03737472da03416e797219000000da05666c6f6174722100000072230000007227000000721200000072130000007214000000fa083c6d6f64756c653e722d000000010000007340010000f003010101d80d118854a001d02c46d80913f003010e15f100010e15f400010e15800ae00d118854d01b35b84ad00d47d10d47d40d47800af006040128f000040128f000040128f00e00020a8018d00a24d10125d40125f00203011c9813f00003011ca053f00003011cf00003011cf00003011cf103000226d40125f00203011cf00c00020a8018d00a24d10125d40125f00204011d9055f00004011da003f00004011df00004011df00004011df103000226d40125f00204011df00e00020a8018d00a24d10125d40125f0020201299045f0000201299873f000020129f000020129f000020129f103000226d40125f002020129f00a00020a8018d00a24d10125d40125f00208011d9825f00008011da053f00008011db803f00008011df00008011df00008011df103000226d40125f00208011df00008011df00008011d7213000000"
-                }
-            },
-            {
                 "key": "con_testing_submission_2.__developer__",
                 "value": "e9e8aad29ce8e94fd77d9c55582e5e0c57cf81c552ba61c0d4e34b0dc11fd931"
             },
@@ -836,56 +661,6 @@
                 "value": "RSWP"
             },
             {
-                "key": "con_x.__code__",
-                "value": "def ____():\n    pass\n\n\n@__export('con_x')\ndef test():\n    return 'Hello, World!'\n"
-=======
-                "key": "con_testing_submission_2.__developer__",
-                "value": "e9e8aad29ce8e94fd77d9c55582e5e0c57cf81c552ba61c0d4e34b0dc11fd931"
->>>>>>> 842de373
-            },
-            {
-                "key": "con_testing_submission_2.__owner__",
-                "value": null
-            },
-            {
-                "key": "con_testing_submission_2.__submitted__",
-                "value": {
-                    "__time__": [
-                        2024,
-                        4,
-                        30,
-                        14,
-                        2,
-                        17,
-                        0
-                    ]
-                }
-            },
-            {
-                "key": "con_testing_submission_2.balances",
-                "value": null
-            },
-            {
-                "key": "con_testing_submission_2.balances:e9e8aad29ce8e94fd77d9c55582e5e0c57cf81c552ba61c0d4e34b0dc11fd931",
-                "value": 1000000
-            },
-            {
-                "key": "con_testing_submission_2.metadata",
-                "value": null
-            },
-            {
-                "key": "con_testing_submission_2.metadata:operator",
-                "value": "e9e8aad29ce8e94fd77d9c55582e5e0c57cf81c552ba61c0d4e34b0dc11fd931"
-            },
-            {
-                "key": "con_testing_submission_2.metadata:token_name",
-                "value": "Rocketswap Test Token"
-            },
-            {
-                "key": "con_testing_submission_2.metadata:token_symbol",
-                "value": "RSWP"
-            },
-            {
                 "key": "con_testing_submission_32722789.__code__",
                 "value": "__balances = Hash(default_value=0, contract=\n    'con_testing_submission_32722789', name='balances')\n__metadata = Hash(contract='con_testing_submission_32722789', name='metadata')\n\n\ndef ____():\n    __balances[ctx.caller] = 1000000\n    __metadata['token_name'] = 'Rocketswap Test Token'\n    __metadata['token_symbol'] = 'RSWP'\n    __metadata['operator'] = ctx.caller\n\n\n@__export('con_testing_submission_32722789')\ndef change_metadata(key: str, value: Any):\n    assert ctx.caller == __metadata['operator'\n        ], 'Only operator can set metadata!'\n    __metadata[key] = value\n\n\n@__export('con_testing_submission_32722789')\ndef transfer(amount: float, to: str):\n    assert amount > 0, 'Cannot send negative balances!'\n    assert __balances[ctx.caller] >= amount, 'Not enough coins to send!'\n    __balances[ctx.caller] -= amount\n    __balances[to] += amount\n\n\n@__export('con_testing_submission_32722789')\ndef approve(amount: float, to: str):\n    assert amount > 0, 'Cannot send negative balances!'\n    __balances[ctx.caller, to] += amount\n\n\n@__export('con_testing_submission_32722789')\ndef transfer_from(amount: float, to: str, main_account: str):\n    assert amount > 0, 'Cannot send negative balances!'\n    assert __balances[main_account, ctx.caller\n        ] >= amount, 'Not enough coins approved to send! You have {} and are trying to spend {}'.format(\n        __balances[main_account, ctx.caller], amount)\n    assert __balances[main_account] >= amount, 'Not enough coins to send!'\n    __balances[main_account, ctx.caller] -= amount\n    __balances[main_account] -= amount\n    __balances[to] += amount\n"
             },
@@ -1553,10 +1328,6 @@
             },
             {
                 "key": "currency.balances:383228115e27b517824a191779532ab4c8497fd668f16b8728f2eeee40e40315",
-<<<<<<< HEAD
-                "value": {
-                    "__fixed__": "2.381"
-=======
                 "value": {
                     "__fixed__": "2.381"
                 }
@@ -1571,19 +1342,15 @@
                 "key": "currency.balances:3949f668838b7d2dae11ad1ff62fcd4b0aaa1b9ab161ad9eda7ce787b7314790",
                 "value": {
                     "__fixed__": "359.3742"
->>>>>>> 842de373
-                }
-            },
-            {
-                "key": "currency.balances:38751d52ef89215f53d5197c2a22e265b5167f4685621334709f6e390ad0c5aa",
-                "value": {
-                    "__fixed__": "2.381"
-                }
-            },
-            {
-<<<<<<< HEAD
-                "key": "currency.balances:3949f668838b7d2dae11ad1ff62fcd4b0aaa1b9ab161ad9eda7ce787b7314790",
-=======
+                }
+            },
+            {
+                "key": "currency.balances:39ce0946af2a811017d528c41bbe4b9d66b16155fd3f739d2884d6c532f90cbb",
+                "value": {
+                    "__fixed__": "1.0017897372713558826"
+                }
+            },
+            {
                 "key": "currency.balances:39f89bc9aeddbd5ab4214a47c98469dc306ea66cb6df5cc54f77bc2c3064a23d",
                 "value": {
                     "__fixed__": "2.381"
@@ -1591,33 +1358,11 @@
             },
             {
                 "key": "currency.balances:3a5f760e798ff29013a2befac937c625efbf52740df2bb6408cdae7fa24d0e11",
->>>>>>> 842de373
-                "value": {
-                    "__fixed__": "359.3742"
-                }
-            },
-            {
-<<<<<<< HEAD
-                "key": "currency.balances:39ce0946af2a811017d528c41bbe4b9d66b16155fd3f739d2884d6c532f90cbb",
-                "value": {
-                    "__fixed__": "1.0017897372713558826"
-                }
-            },
-            {
-                "key": "currency.balances:39f89bc9aeddbd5ab4214a47c98469dc306ea66cb6df5cc54f77bc2c3064a23d",
-                "value": {
-                    "__fixed__": "2.381"
-                }
-            },
-            {
-                "key": "currency.balances:3a5f760e798ff29013a2befac937c625efbf52740df2bb6408cdae7fa24d0e11",
                 "value": {
                     "__fixed__": "5.2498048247201599663"
                 }
             },
             {
-=======
->>>>>>> 842de373
                 "key": "currency.balances:3c77b8398e03d8270d65713c3765c4a9a5f099c3c5473015e91a76547be1ebf1",
                 "value": {
                     "__fixed__": "2.381"
@@ -2128,11 +1873,7 @@
             {
                 "key": "currency.balances:6d2476cd66fa277b6077c76cdcd92733040dada2e12a28c3ebb08af44e12be76",
                 "value": {
-<<<<<<< HEAD
-                    "__fixed__": "207.66240000"
-=======
                     "__fixed__": "209.72160000"
->>>>>>> 842de373
                 }
             },
             {
@@ -2331,7 +2072,6 @@
                 "key": "currency.balances:7cc361d9d3ded51dc28787816f695d53ea0a90e6ff28884cfe59077bbd56b945",
                 "value": {
                     "__fixed__": "2.381"
-<<<<<<< HEAD
                 }
             },
             {
@@ -2344,548 +2084,489 @@
                 "key": "currency.balances:7dd43cd1c6ad9dd2c77080adc0db1c92b7bc548d8ceed5ddb642794d4dfcbf27",
                 "value": {
                     "__fixed__": "2.381"
-=======
->>>>>>> 842de373
-                }
-            },
-            {
-                "key": "currency.balances:7daf42a3452567344f51c0e975968b734bef501ba0a7f88ca90e6166ca33ce28",
+                }
+            },
+            {
+                "key": "currency.balances:7fa496ca2438e487cc45a8a27fd95b2efe373223f7b72868fbab205d686be48e",
+                "value": {
+                    "__fixed__": "110111405.34160000"
+                }
+            },
+            {
+                "key": "currency.balances:8007dc27537da546e5d2bb76c0b0baf38fe50a7b9a45ca7ed7609541cc36f99c",
+                "value": {
+                    "__fixed__": "47.6"
+                }
+            },
+            {
+                "key": "currency.balances:809ee3f9e9ae268b90de6eb687cb8f36d3583f4390331cc3379f1cab7abfcdd9",
+                "value": {
+                    "__fixed__": "1.001702629151920584"
+                }
+            },
+            {
+                "key": "currency.balances:80e1ac9fe93b88fc201bc3029a920bc27c752afd6ff0d71a0125ac485ab090f8",
+                "value": {
+                    "__fixed__": "95.69000000"
+                }
+            },
+            {
+                "key": "currency.balances:8359e7047e2966beee8014bdaea45ac471483fc0a552f3b57291f20d8f4a0588",
+                "value": {
+                    "__fixed__": "168.2919"
+                }
+            },
+            {
+                "key": "currency.balances:83da9b9324578fb81d6b20ebe9de467ff41604826fc3dd66f21e46ea39fdf5ff",
+                "value": {
+                    "__fixed__": "0.7463"
+                }
+            },
+            {
+                "key": "currency.balances:8434a7364503a6fb3d262d59367d5b289206e08d9505a7cf5cb1bc973ae379d4",
+                "value": {
+                    "__fixed__": "0.7463"
+                }
+            },
+            {
+                "key": "currency.balances:849e9eaa78337951fcaf25bb03e3fc6f09c3d96d090d26706ae363980394ba1e",
+                "value": {
+                    "__fixed__": "1.3046766714097223418"
+                }
+            },
+            {
+                "key": "currency.balances:85172bc37c46201fbac1a239c5c356881ed8f9d91dcdba6ef3f8892bdc01f83f",
+                "value": {
+                    "__fixed__": "4.8917362543099106315"
+                }
+            },
+            {
+                "key": "currency.balances:8597710d90dec9b617b360343c49fcba135f64e4f7183ac2cedca2349cde5eb1",
+                "value": {
+                    "__fixed__": "1.2622067352942212396"
+                }
+            },
+            {
+                "key": "currency.balances:8598ee14fd31576db497d5242a28174f53c0c767bf4af210b5ee3b6443b92cc2",
+                "value": {
+                    "__fixed__": "1.3632357253311018134"
+                }
+            },
+            {
+                "key": "currency.balances:85cf3395ebc837ff931179363392ad24bc206dfe8797a99adf9f8999be7dcdf7",
+                "value": {
+                    "__fixed__": "0.7463"
+                }
+            },
+            {
+                "key": "currency.balances:860746f5a86ecbfe842084212db3e4406809b7ebe3d8e6f2f6aa93d1d619eac7",
+                "value": {
+                    "__fixed__": "50.40631867539557483328"
+                }
+            },
+            {
+                "key": "currency.balances:86809369bbb89771acc0c1b97648b6e3a34c28e511e7ebdc413564c866a07bbb",
+                "value": {
+                    "__fixed__": "1.4926"
+                }
+            },
+            {
+                "key": "currency.balances:881b13a531b4d275a1d7b5e798b2f6d12cca36df79821633794db5235704d125",
+                "value": {
+                    "__fixed__": "2.381"
+                }
+            },
+            {
+                "key": "currency.balances:88b84461c3391bbc552282e4b2b6481e3f20a48d0e41ba5b3ab804c6789f6d13",
+                "value": {
+                    "__fixed__": "140.4196"
+                }
+            },
+            {
+                "key": "currency.balances:89104f7afc1c6075e227fe9bce28b8de824fda48d457083e359e0c96e58d8e82",
+                "value": {
+                    "__fixed__": "47.14940503745774570008"
+                }
+            },
+            {
+                "key": "currency.balances:896ba0e1474686bfe433f0fa93fe587e54223a825e0ecd95a06be929bd44de5a",
+                "value": {
+                    "__fixed__": "4.8917362543099106315"
+                }
+            },
+            {
+                "key": "currency.balances:89c73c6e5285616278992dc4ed6d4f41df75e313cf34a98f595de7a223d2804d",
+                "value": {
+                    "__fixed__": "2.381"
+                }
+            },
+            {
+                "key": "currency.balances:8a692e197e1f1d746c7b8215fea6114d2a1bdea4a9cb672feac18f8dec1a505e",
+                "value": {
+                    "__fixed__": "248.14400082077605404338"
+                }
+            },
+            {
+                "key": "currency.balances:8b1c32ed7b10dc9b3c06671651ad925187f3da38cdf09e225457cfd0ac6642ae",
+                "value": {
+                    "__fixed__": "0.7463"
+                }
+            },
+            {
+                "key": "currency.balances:8bb9940a5bb4cd0a76dda5e0329268cc2a23292a854c90d99840cb3918d1b293",
+                "value": {
+                    "__fixed__": "19.19661255579699733485"
+                }
+            },
+            {
+                "key": "currency.balances:8d82c4468d2203b0ed92f5d26ebfe2a7834c39478c9a775b212c9479de9f0fd4",
+                "value": {
+                    "__fixed__": "1.1555125728857042467"
+                }
+            },
+            {
+                "key": "currency.balances:8f08cb48e63a2548ed93a9d31e479e9c2036c7eb8bde5f3e5990abd945da1155",
+                "value": {
+                    "__fixed__": "2.381"
+                }
+            },
+            {
+                "key": "currency.balances:8f5c7f5f6151c7cdc875ef6bc3765015cf5f37132667c84d10c894f6f3ed3ee5",
+                "value": {
+                    "__fixed__": "47.14940503745774570008"
+                }
+            },
+            {
+                "key": "currency.balances:906e148b2214f3deeb47b1214d7506396986f4de79f13e847bd0e7a95e7de929",
+                "value": {
+                    "__fixed__": "1.2715701223073921686"
+                }
+            },
+            {
+                "key": "currency.balances:914984e9d731c455d1396f65461f301baa0be76a473bf7aacf75db04293c4b73",
+                "value": {
+                    "__fixed__": "2.381"
+                }
+            },
+            {
+                "key": "currency.balances:91e0b6089453bd1b7958ad3544e820594b40541bad8911f24abe74578631dfa1",
+                "value": {
+                    "__fixed__": "0.7463"
+                }
+            },
+            {
+                "key": "currency.balances:921fc116a3c3dfafb960dabd25427c042a0d1e82c77010b13e024e530bfdf941",
+                "value": {
+                    "__fixed__": "1.435493507856006278"
+                }
+            },
+            {
+                "key": "currency.balances:9220ea340ae7863b3197d4d4ac072500d28426e7b39918bfbd050bc77fa2b587",
+                "value": {
+                    "__fixed__": "19.19661255579699733485"
+                }
+            },
+            {
+                "key": "currency.balances:9304fcabc25323d7207b65afdfa853cf6251574edf7b99382fa987f3abd0fe17",
+                "value": {
+                    "__fixed__": "2.381"
+                }
+            },
+            {
+                "key": "currency.balances:940ddc4922f06fae45e8c26ad8542f8ce3711adb4e4e6b2faa39a830d32c60ce",
+                "value": {
+                    "__fixed__": "0.7463"
+                }
+            },
+            {
+                "key": "currency.balances:94c8fdfcfea61a44732474892fd207ce19529e387addaea56b02f92f86d315c5",
+                "value": {
+                    "__fixed__": "2.381"
+                }
+            },
+            {
+                "key": "currency.balances:95143183f1255a7b13d11abf914e521910580b6c903f1587763b4a6a70132068",
+                "value": {
+                    "__fixed__": "250.10972779821943155756"
+                }
+            },
+            {
+                "key": "currency.balances:952829276750121d41a7c0716e22d0dcb03e3910ae6de00a50df95e925f82641",
+                "value": {
+                    "__fixed__": "108.2734"
+                }
+            },
+            {
+                "key": "currency.balances:9539441720747d3bc0d6b7fb8d576780f52c0fbcb523aabaf75e94d1ac70a585",
+                "value": {
+                    "__fixed__": "1.522301713250560088"
+                }
+            },
+            {
+                "key": "currency.balances:96154028beb507863985a8b7dd1b3cccfa5a27b26d8fee089496619bf2babe65",
+                "value": {
+                    "__fixed__": "5.2498048247201599663"
+                }
+            },
+            {
+                "key": "currency.balances:971d56a1883ac25749e98f9230d2f0054a193ec1398ed00cc5184688e1d48d92",
+                "value": {
+                    "__fixed__": "2.381"
+                }
+            },
+            {
+                "key": "currency.balances:975474fb373520325d3fd1317c252c41fe3a458bea66b8bf54af7a00152600d4",
+                "value": {
+                    "__fixed__": "1.3046766714097223418"
+                }
+            },
+            {
+                "key": "currency.balances:99d95810ed7ec0b3eca055e327c5dc45f8656f2b1e74cd92e18a220f260a4783",
+                "value": {
+                    "__fixed__": "108.2734"
+                }
+            },
+            {
+                "key": "currency.balances:9c74bb335682660f191eb39ff49642884b0ef75483dda579d4040801e6cdb38d",
+                "value": {
+                    "__fixed__": "108.2734"
+                }
+            },
+            {
+                "key": "currency.balances:9d8e16f68de482ee4d9bfc037a2785a2f3aed97c71b959194da293ae921f5478",
+                "value": {
+                    "__fixed__": "0.7463"
+                }
+            },
+            {
+                "key": "currency.balances:9d9dec9c24d8a6d238a6a8801a1355fb84d8a1ab35c1f93ba0ad7bd1803a8516",
+                "value": {
+                    "__fixed__": "1.1555125728857042467"
+                }
+            },
+            {
+                "key": "currency.balances:9e335b00e84c4395c3db800375698f0e9ad29de315dd4d2d45789708be27389d",
+                "value": {
+                    "__fixed__": "0.7463"
+                }
+            },
+            {
+                "key": "currency.balances:a0d883152df3a2611f33eb3f58ec337da79cbe696ffe81172fdb8d13f201ff9e",
+                "value": {
+                    "__fixed__": "0.7463"
+                }
+            },
+            {
+                "key": "currency.balances:a2209e48eecaa9afd17b819279d679ee01f7fe42bc94e1e997b5b55e1abb2945",
+                "value": {
+                    "__fixed__": "0.7463"
+                }
+            },
+            {
+                "key": "currency.balances:a269c2d8f517eeb803891f09ea759ae9306afa9444738db9c642ea7e7708cfba",
+                "value": {
+                    "__fixed__": "60.8384"
+                }
+            },
+            {
+                "key": "currency.balances:a36e76e3e8554a8d5c613a032eeb836d5021a83d74aa8c8ab8c881729b80d578",
+                "value": {
+                    "__fixed__": "2.381"
+                }
+            },
+            {
+                "key": "currency.balances:a4bf8037b8767f1801881c58576ab274d8ecb667727bfce43aac69d423805ed7",
+                "value": {
+                    "__fixed__": "1.0017897372713558826"
+                }
+            },
+            {
+                "key": "currency.balances:a630a912a941138a10f4946a236311e506cae0b9885fb7c2af35feba4a88f92a",
+                "value": {
+                    "__fixed__": "198.2"
+                }
+            },
+            {
+                "key": "currency.balances:a671bf670678fb7e9709d8a120e413ac30abe3311310f50ed496ba914ad10896",
+                "value": {
+                    "__fixed__": "167.5456"
+                }
+            },
+            {
+                "key": "currency.balances:a76565d4a78616738f022a626941b76f6417ddae9f13336a8db5c2213f661663",
+                "value": {
+                    "__fixed__": "1.2622067352942212396"
+                }
+            },
+            {
+                "key": "currency.balances:a93c47733e88efe5f407ee6a8e39cf02878fb518328217a038f60913fc9097b2",
+                "value": {
+                    "__fixed__": "5.2498048247201599663"
+                }
+            },
+            {
+                "key": "currency.balances:a93ed1b47d32510815480ae435cd7fbf006694497d3721fc2dbe8772964187aa",
+                "value": {
+                    "__fixed__": "20.11213512233705944193"
+                }
+            },
+            {
+                "key": "currency.balances:a97249fb75437538a1a668d7c4043d47b81e9057bc89c64c7fa536b5805534c7",
+                "value": {
+                    "__fixed__": "248.14400082077605404338"
+                }
+            },
+            {
+                "key": "currency.balances:ab04e76e480393c6f6a65bbbc9d21a4dd7dcd374f66a280513a3d26643326592",
+                "value": {
+                    "__fixed__": "0.7463"
+                }
+            },
+            {
+                "key": "currency.balances:ab4386a17fa1f523bca8b78b3dc60a9348126dde599a7c52f2845acb732686d5",
+                "value": {
+                    "__fixed__": "49.64796361620098179367"
+                }
+            },
+            {
+                "key": "currency.balances:abb82742f75a4f31246677e7f6656126491862c5092c44d14aa7a3953a13527b",
+                "value": {
+                    "__fixed__": "5.2498048247201599663"
+                }
+            },
+            {
+                "key": "currency.balances:ac441f75f5d0abc7b6eabbc5669628edbc4ec9948d2c65d87942524a6f0a84c6",
+                "value": {
+                    "__fixed__": "60.8384"
+                }
+            },
+            {
+                "key": "currency.balances:ac90e6b19fc2a4bb2a2652d86cdc4589ea3545e68f015dc180d1a7e28db45433",
+                "value": {
+                    "__fixed__": "4.8917362543099106315"
+                }
+            },
+            {
+                "key": "currency.balances:acdb88f31de06a55032f710de8404cf01f8bcdd888985697eed9cda87fbb5226",
+                "value": {
+                    "__fixed__": "0.7463"
+                }
+            },
+            {
+                "key": "currency.balances:ad147601c87378bae2699c7dd837e02a6fd4286b263f0532c6f37e7b95e4bfbc",
+                "value": {
+                    "__fixed__": "0.7463"
+                }
+            },
+            {
+                "key": "currency.balances:adbca57b20b61449f721110a5c867a52d76826fc234b2147979bc8e69d21bb01",
+                "value": {
+                    "__fixed__": "2.381"
+                }
+            },
+            {
+                "key": "currency.balances:ae101624d060d347b4adeae79abf108866c894ed2bf44d68eca26af61d4ad71d",
+                "value": {
+                    "__fixed__": "50.40631867539557483328"
+                }
+            },
+            {
+                "key": "currency.balances:ae80d082b638adf6a963af3864c3f5aa9171544a84a67ae86ed85162fdaddbc1",
+                "value": {
+                    "__fixed__": "2.381"
+                }
+            },
+            {
+                "key": "currency.balances:ae865885c8d2df55b92b4fb11194d6d29d4a102644bde5cf3a20c64bef26d028",
+                "value": {
+                    "__fixed__": "0.7463"
+                }
+            },
+            {
+                "key": "currency.balances:af6a6746068ccfd2a9cbe8194cb516ec4a9020930c8f606d0f6c2aabec768f3e",
+                "value": {
+                    "__fixed__": "1.3046766714097223418"
+                }
+            },
+            {
+                "key": "currency.balances:afd8365197464701627ac037e34b2c432ed1839192f862965c2593b776b8076b",
+                "value": {
+                    "__fixed__": "1.2622067352942212396"
+                }
+            },
+            {
+                "key": "currency.balances:b0497ad5edfff86f44a1539b4429bc378d68185d4458a0cf80c10ae79c49135d",
+                "value": {
+                    "__fixed__": "250.10972779821943155756"
+                }
+            },
+            {
+                "key": "currency.balances:b13b5ff4040b43779dd261c53decac7f18a10dfb0e84934a99f567d4acb7f809",
+                "value": {
+                    "__fixed__": "47.14940503745774570008"
+                }
+            },
+            {
+                "key": "currency.balances:b13e944c46f293b9f720ef2a76a0c2cccffc6e566493968bb08c759e5d18f80b",
+                "value": {
+                    "__fixed__": "1.522301713250560088"
+                }
+            },
+            {
+                "key": "currency.balances:b1ef4a5a1b6b2d6f84318556dff37107c509ec007ec6e0a503ed608d6b9c8721",
+                "value": {
+                    "__fixed__": "0.7463"
+                }
+            },
+            {
+                "key": "currency.balances:b2242dbb882d85ec3764d24600370112d9c707fc498ba958ebf59bd102680a5b",
+                "value": {
+                    "__fixed__": "2.381"
+                }
+            },
+            {
+                "key": "currency.balances:b44d5dc59a6b564ea21bbce3c2970abd59dd01d17677019cd3f2ad5a3dbed425",
+                "value": {
+                    "__fixed__": "1.0017897372713558826"
+                }
+            },
+            {
+                "key": "currency.balances:b49045fcf0d3f9bc5df129645ad1dd2e4bb77c2dc3344d165197d312c248e487",
                 "value": {
                     "__fixed__": "0.05493048493809005"
                 }
             },
             {
-                "key": "currency.balances:7dd43cd1c6ad9dd2c77080adc0db1c92b7bc548d8ceed5ddb642794d4dfcbf27",
-                "value": {
-                    "__fixed__": "2.381"
-                }
-            },
-            {
-                "key": "currency.balances:7fa496ca2438e487cc45a8a27fd95b2efe373223f7b72868fbab205d686be48e",
-                "value": {
-<<<<<<< HEAD
-                    "__fixed__": "110111403.28240000"
-=======
-                    "__fixed__": "110111405.34160000"
->>>>>>> 842de373
-                }
-            },
-            {
-                "key": "currency.balances:8007dc27537da546e5d2bb76c0b0baf38fe50a7b9a45ca7ed7609541cc36f99c",
-                "value": {
-                    "__fixed__": "47.6"
-                }
-            },
-            {
-                "key": "currency.balances:809ee3f9e9ae268b90de6eb687cb8f36d3583f4390331cc3379f1cab7abfcdd9",
-                "value": {
-                    "__fixed__": "1.001702629151920584"
-                }
-            },
-            {
-                "key": "currency.balances:80e1ac9fe93b88fc201bc3029a920bc27c752afd6ff0d71a0125ac485ab090f8",
-                "value": {
-                    "__fixed__": "95.69000000"
-                }
-            },
-            {
-                "key": "currency.balances:8359e7047e2966beee8014bdaea45ac471483fc0a552f3b57291f20d8f4a0588",
-                "value": {
-                    "__fixed__": "168.2919"
-                }
-            },
-            {
-                "key": "currency.balances:83da9b9324578fb81d6b20ebe9de467ff41604826fc3dd66f21e46ea39fdf5ff",
+                "key": "currency.balances:b499715ce38c21507308ae9958b9207a76ab4746a3a2e0e16e183278ed878f0f",
+                "value": {
+                    "__fixed__": "2.381"
+                }
+            },
+            {
+                "key": "currency.balances:b4d1967e6264bbcd61fd487caf3cafaffdc34be31d0994bf02afdcc2056c053c",
+                "value": {
+                    "__fixed__": "209.72160000"
+                }
+            },
+            {
+                "key": "currency.balances:b50727f7c30dd00659a6b551f91c66e01b44fbce03870988f75d183977a9933e",
                 "value": {
                     "__fixed__": "0.7463"
                 }
             },
             {
-                "key": "currency.balances:8434a7364503a6fb3d262d59367d5b289206e08d9505a7cf5cb1bc973ae379d4",
-                "value": {
-                    "__fixed__": "0.7463"
-                }
-            },
-            {
-                "key": "currency.balances:849e9eaa78337951fcaf25bb03e3fc6f09c3d96d090d26706ae363980394ba1e",
-                "value": {
-                    "__fixed__": "1.3046766714097223418"
-                }
-            },
-            {
-                "key": "currency.balances:85172bc37c46201fbac1a239c5c356881ed8f9d91dcdba6ef3f8892bdc01f83f",
-                "value": {
-                    "__fixed__": "4.8917362543099106315"
-                }
-            },
-            {
-                "key": "currency.balances:8597710d90dec9b617b360343c49fcba135f64e4f7183ac2cedca2349cde5eb1",
-                "value": {
-                    "__fixed__": "1.2622067352942212396"
-                }
-            },
-            {
-                "key": "currency.balances:8598ee14fd31576db497d5242a28174f53c0c767bf4af210b5ee3b6443b92cc2",
-                "value": {
-                    "__fixed__": "1.3632357253311018134"
-                }
-            },
-            {
-                "key": "currency.balances:85cf3395ebc837ff931179363392ad24bc206dfe8797a99adf9f8999be7dcdf7",
-                "value": {
-                    "__fixed__": "0.7463"
-                }
-            },
-            {
-                "key": "currency.balances:860746f5a86ecbfe842084212db3e4406809b7ebe3d8e6f2f6aa93d1d619eac7",
+                "key": "currency.balances:b56ffbccf345275c8c3275ccec9ce6d91fbc20ade23f75ec6ad9438ee54b8206",
                 "value": {
                     "__fixed__": "50.40631867539557483328"
                 }
             },
             {
-                "key": "currency.balances:86809369bbb89771acc0c1b97648b6e3a34c28e511e7ebdc413564c866a07bbb",
-                "value": {
-                    "__fixed__": "1.4926"
-                }
-            },
-            {
-                "key": "currency.balances:881b13a531b4d275a1d7b5e798b2f6d12cca36df79821633794db5235704d125",
-                "value": {
-                    "__fixed__": "2.381"
-                }
-            },
-            {
-                "key": "currency.balances:88b84461c3391bbc552282e4b2b6481e3f20a48d0e41ba5b3ab804c6789f6d13",
-                "value": {
-                    "__fixed__": "140.4196"
-                }
-            },
-            {
-                "key": "currency.balances:89104f7afc1c6075e227fe9bce28b8de824fda48d457083e359e0c96e58d8e82",
-                "value": {
-                    "__fixed__": "47.14940503745774570008"
-                }
-            },
-            {
-                "key": "currency.balances:896ba0e1474686bfe433f0fa93fe587e54223a825e0ecd95a06be929bd44de5a",
-                "value": {
-                    "__fixed__": "4.8917362543099106315"
-                }
-            },
-            {
-                "key": "currency.balances:89c73c6e5285616278992dc4ed6d4f41df75e313cf34a98f595de7a223d2804d",
-                "value": {
-                    "__fixed__": "2.381"
-                }
-            },
-            {
-                "key": "currency.balances:8a692e197e1f1d746c7b8215fea6114d2a1bdea4a9cb672feac18f8dec1a505e",
+                "key": "currency.balances:b5f2cb2687aa7f606f5a43a643c1541d30277532918a4b29646e8c4c4351e659",
                 "value": {
                     "__fixed__": "248.14400082077605404338"
                 }
             },
             {
-                "key": "currency.balances:8b1c32ed7b10dc9b3c06671651ad925187f3da38cdf09e225457cfd0ac6642ae",
-                "value": {
-                    "__fixed__": "0.7463"
-                }
-            },
-            {
-                "key": "currency.balances:8bb9940a5bb4cd0a76dda5e0329268cc2a23292a854c90d99840cb3918d1b293",
-                "value": {
-                    "__fixed__": "19.19661255579699733485"
-                }
-            },
-            {
-                "key": "currency.balances:8d82c4468d2203b0ed92f5d26ebfe2a7834c39478c9a775b212c9479de9f0fd4",
-                "value": {
-                    "__fixed__": "1.1555125728857042467"
-                }
-            },
-            {
-                "key": "currency.balances:8f08cb48e63a2548ed93a9d31e479e9c2036c7eb8bde5f3e5990abd945da1155",
-                "value": {
-                    "__fixed__": "2.381"
-                }
-            },
-            {
-                "key": "currency.balances:8f5c7f5f6151c7cdc875ef6bc3765015cf5f37132667c84d10c894f6f3ed3ee5",
-<<<<<<< HEAD
-=======
-                "value": {
-                    "__fixed__": "47.14940503745774570008"
-                }
-            },
-            {
-                "key": "currency.balances:906e148b2214f3deeb47b1214d7506396986f4de79f13e847bd0e7a95e7de929",
-                "value": {
-                    "__fixed__": "1.2715701223073921686"
-                }
-            },
-            {
-                "key": "currency.balances:914984e9d731c455d1396f65461f301baa0be76a473bf7aacf75db04293c4b73",
-                "value": {
-                    "__fixed__": "2.381"
-                }
-            },
-            {
-                "key": "currency.balances:91e0b6089453bd1b7958ad3544e820594b40541bad8911f24abe74578631dfa1",
-                "value": {
-                    "__fixed__": "0.7463"
-                }
-            },
-            {
-                "key": "currency.balances:921fc116a3c3dfafb960dabd25427c042a0d1e82c77010b13e024e530bfdf941",
-                "value": {
-                    "__fixed__": "1.435493507856006278"
-                }
-            },
-            {
-                "key": "currency.balances:9220ea340ae7863b3197d4d4ac072500d28426e7b39918bfbd050bc77fa2b587",
->>>>>>> 842de373
-                "value": {
-                    "__fixed__": "19.19661255579699733485"
-                }
-            },
-            {
-                "key": "currency.balances:9304fcabc25323d7207b65afdfa853cf6251574edf7b99382fa987f3abd0fe17",
-                "value": {
-                    "__fixed__": "2.381"
-                }
-            },
-            {
-<<<<<<< HEAD
-                "key": "currency.balances:914984e9d731c455d1396f65461f301baa0be76a473bf7aacf75db04293c4b73",
-                "value": {
-                    "__fixed__": "2.381"
-                }
-            },
-            {
-                "key": "currency.balances:91e0b6089453bd1b7958ad3544e820594b40541bad8911f24abe74578631dfa1",
-                "value": {
-                    "__fixed__": "0.7463"
-                }
-            },
-            {
-                "key": "currency.balances:921fc116a3c3dfafb960dabd25427c042a0d1e82c77010b13e024e530bfdf941",
-=======
-                "key": "currency.balances:940ddc4922f06fae45e8c26ad8542f8ce3711adb4e4e6b2faa39a830d32c60ce",
->>>>>>> 842de373
-                "value": {
-                    "__fixed__": "0.7463"
-                }
-            },
-            {
-                "key": "currency.balances:94c8fdfcfea61a44732474892fd207ce19529e387addaea56b02f92f86d315c5",
-                "value": {
-                    "__fixed__": "2.381"
-                }
-            },
-            {
-                "key": "currency.balances:9304fcabc25323d7207b65afdfa853cf6251574edf7b99382fa987f3abd0fe17",
-                "value": {
-                    "__fixed__": "2.381"
-                }
-            },
-            {
-                "key": "currency.balances:940ddc4922f06fae45e8c26ad8542f8ce3711adb4e4e6b2faa39a830d32c60ce",
-                "value": {
-                    "__fixed__": "0.7463"
-                }
-            },
-            {
-                "key": "currency.balances:94c8fdfcfea61a44732474892fd207ce19529e387addaea56b02f92f86d315c5",
-                "value": {
-                    "__fixed__": "2.381"
-                }
-            },
-            {
-                "key": "currency.balances:95143183f1255a7b13d11abf914e521910580b6c903f1587763b4a6a70132068",
-                "value": {
-                    "__fixed__": "250.10972779821943155756"
-                }
-            },
-            {
-                "key": "currency.balances:952829276750121d41a7c0716e22d0dcb03e3910ae6de00a50df95e925f82641",
-                "value": {
-                    "__fixed__": "108.2734"
-                }
-            },
-            {
-                "key": "currency.balances:9539441720747d3bc0d6b7fb8d576780f52c0fbcb523aabaf75e94d1ac70a585",
-                "value": {
-                    "__fixed__": "1.522301713250560088"
-                }
-            },
-            {
-                "key": "currency.balances:96154028beb507863985a8b7dd1b3cccfa5a27b26d8fee089496619bf2babe65",
-                "value": {
-                    "__fixed__": "5.2498048247201599663"
-                }
-            },
-            {
-                "key": "currency.balances:971d56a1883ac25749e98f9230d2f0054a193ec1398ed00cc5184688e1d48d92",
-                "value": {
-                    "__fixed__": "2.381"
-                }
-            },
-            {
-                "key": "currency.balances:975474fb373520325d3fd1317c252c41fe3a458bea66b8bf54af7a00152600d4",
-                "value": {
-                    "__fixed__": "1.3046766714097223418"
-                }
-            },
-            {
-                "key": "currency.balances:99d95810ed7ec0b3eca055e327c5dc45f8656f2b1e74cd92e18a220f260a4783",
-                "value": {
-                    "__fixed__": "108.2734"
-                }
-            },
-            {
-                "key": "currency.balances:9c74bb335682660f191eb39ff49642884b0ef75483dda579d4040801e6cdb38d",
-                "value": {
-                    "__fixed__": "108.2734"
-                }
-            },
-            {
-                "key": "currency.balances:9d8e16f68de482ee4d9bfc037a2785a2f3aed97c71b959194da293ae921f5478",
-                "value": {
-                    "__fixed__": "0.7463"
-                }
-            },
-            {
-                "key": "currency.balances:9d9dec9c24d8a6d238a6a8801a1355fb84d8a1ab35c1f93ba0ad7bd1803a8516",
-                "value": {
-                    "__fixed__": "1.1555125728857042467"
-                }
-            },
-            {
-                "key": "currency.balances:9e335b00e84c4395c3db800375698f0e9ad29de315dd4d2d45789708be27389d",
-                "value": {
-                    "__fixed__": "0.7463"
-                }
-            },
-            {
-                "key": "currency.balances:a0d883152df3a2611f33eb3f58ec337da79cbe696ffe81172fdb8d13f201ff9e",
-                "value": {
-                    "__fixed__": "0.7463"
-                }
-            },
-            {
-                "key": "currency.balances:a2209e48eecaa9afd17b819279d679ee01f7fe42bc94e1e997b5b55e1abb2945",
-                "value": {
-                    "__fixed__": "0.7463"
-                }
-            },
-            {
-                "key": "currency.balances:a269c2d8f517eeb803891f09ea759ae9306afa9444738db9c642ea7e7708cfba",
-                "value": {
-                    "__fixed__": "60.8384"
-                }
-            },
-            {
-                "key": "currency.balances:a36e76e3e8554a8d5c613a032eeb836d5021a83d74aa8c8ab8c881729b80d578",
-                "value": {
-                    "__fixed__": "2.381"
-                }
-            },
-            {
-                "key": "currency.balances:a4bf8037b8767f1801881c58576ab274d8ecb667727bfce43aac69d423805ed7",
-                "value": {
-                    "__fixed__": "1.0017897372713558826"
-                }
-            },
-            {
-                "key": "currency.balances:a630a912a941138a10f4946a236311e506cae0b9885fb7c2af35feba4a88f92a",
-                "value": {
-                    "__fixed__": "198.2"
-                }
-            },
-            {
-                "key": "currency.balances:a671bf670678fb7e9709d8a120e413ac30abe3311310f50ed496ba914ad10896",
-                "value": {
-                    "__fixed__": "167.5456"
-                }
-            },
-            {
-                "key": "currency.balances:a76565d4a78616738f022a626941b76f6417ddae9f13336a8db5c2213f661663",
-                "value": {
-                    "__fixed__": "1.2622067352942212396"
-                }
-            },
-            {
-                "key": "currency.balances:a93c47733e88efe5f407ee6a8e39cf02878fb518328217a038f60913fc9097b2",
-                "value": {
-                    "__fixed__": "5.2498048247201599663"
-                }
-            },
-            {
-                "key": "currency.balances:a93ed1b47d32510815480ae435cd7fbf006694497d3721fc2dbe8772964187aa",
-                "value": {
-                    "__fixed__": "20.11213512233705944193"
-                }
-            },
-            {
-                "key": "currency.balances:a97249fb75437538a1a668d7c4043d47b81e9057bc89c64c7fa536b5805534c7",
-                "value": {
-                    "__fixed__": "248.14400082077605404338"
-                }
-            },
-            {
-                "key": "currency.balances:ab04e76e480393c6f6a65bbbc9d21a4dd7dcd374f66a280513a3d26643326592",
-                "value": {
-                    "__fixed__": "0.7463"
-                }
-            },
-            {
-                "key": "currency.balances:ab4386a17fa1f523bca8b78b3dc60a9348126dde599a7c52f2845acb732686d5",
-                "value": {
-                    "__fixed__": "49.64796361620098179367"
-                }
-            },
-            {
-                "key": "currency.balances:abb82742f75a4f31246677e7f6656126491862c5092c44d14aa7a3953a13527b",
-                "value": {
-                    "__fixed__": "5.2498048247201599663"
-                }
-            },
-            {
-                "key": "currency.balances:ac441f75f5d0abc7b6eabbc5669628edbc4ec9948d2c65d87942524a6f0a84c6",
-                "value": {
-                    "__fixed__": "60.8384"
-                }
-            },
-            {
-                "key": "currency.balances:ac90e6b19fc2a4bb2a2652d86cdc4589ea3545e68f015dc180d1a7e28db45433",
-                "value": {
-                    "__fixed__": "4.8917362543099106315"
-                }
-            },
-            {
-                "key": "currency.balances:acdb88f31de06a55032f710de8404cf01f8bcdd888985697eed9cda87fbb5226",
-                "value": {
-                    "__fixed__": "0.7463"
-                }
-            },
-            {
-                "key": "currency.balances:ad147601c87378bae2699c7dd837e02a6fd4286b263f0532c6f37e7b95e4bfbc",
-                "value": {
-                    "__fixed__": "0.7463"
-                }
-            },
-            {
-                "key": "currency.balances:adbca57b20b61449f721110a5c867a52d76826fc234b2147979bc8e69d21bb01",
-                "value": {
-                    "__fixed__": "2.381"
-                }
-            },
-            {
-                "key": "currency.balances:ae101624d060d347b4adeae79abf108866c894ed2bf44d68eca26af61d4ad71d",
-                "value": {
-                    "__fixed__": "50.40631867539557483328"
-                }
-            },
-            {
-                "key": "currency.balances:ae80d082b638adf6a963af3864c3f5aa9171544a84a67ae86ed85162fdaddbc1",
-                "value": {
-                    "__fixed__": "2.381"
-                }
-            },
-            {
-                "key": "currency.balances:ae865885c8d2df55b92b4fb11194d6d29d4a102644bde5cf3a20c64bef26d028",
-                "value": {
-                    "__fixed__": "0.7463"
-                }
-            },
-            {
-                "key": "currency.balances:af6a6746068ccfd2a9cbe8194cb516ec4a9020930c8f606d0f6c2aabec768f3e",
-                "value": {
-                    "__fixed__": "1.3046766714097223418"
-                }
-            },
-            {
-                "key": "currency.balances:afd8365197464701627ac037e34b2c432ed1839192f862965c2593b776b8076b",
-                "value": {
-                    "__fixed__": "1.2622067352942212396"
-                }
-            },
-            {
-                "key": "currency.balances:b0497ad5edfff86f44a1539b4429bc378d68185d4458a0cf80c10ae79c49135d",
-                "value": {
-                    "__fixed__": "250.10972779821943155756"
-                }
-            },
-            {
-                "key": "currency.balances:b13b5ff4040b43779dd261c53decac7f18a10dfb0e84934a99f567d4acb7f809",
-                "value": {
-                    "__fixed__": "47.14940503745774570008"
-                }
-            },
-            {
-                "key": "currency.balances:b13e944c46f293b9f720ef2a76a0c2cccffc6e566493968bb08c759e5d18f80b",
-                "value": {
-                    "__fixed__": "1.522301713250560088"
-                }
-            },
-            {
-                "key": "currency.balances:b1ef4a5a1b6b2d6f84318556dff37107c509ec007ec6e0a503ed608d6b9c8721",
-                "value": {
-                    "__fixed__": "0.7463"
-                }
-            },
-            {
-                "key": "currency.balances:b2242dbb882d85ec3764d24600370112d9c707fc498ba958ebf59bd102680a5b",
-                "value": {
-                    "__fixed__": "2.381"
-                }
-            },
-            {
-                "key": "currency.balances:b44d5dc59a6b564ea21bbce3c2970abd59dd01d17677019cd3f2ad5a3dbed425",
-                "value": {
-                    "__fixed__": "1.0017897372713558826"
-                }
-            },
-            {
-                "key": "currency.balances:b49045fcf0d3f9bc5df129645ad1dd2e4bb77c2dc3344d165197d312c248e487",
-                "value": {
-                    "__fixed__": "0.05493048493809005"
-                }
-            },
-            {
-                "key": "currency.balances:b499715ce38c21507308ae9958b9207a76ab4746a3a2e0e16e183278ed878f0f",
-                "value": {
-                    "__fixed__": "2.381"
-                }
-            },
-            {
-                "key": "currency.balances:b4d1967e6264bbcd61fd487caf3cafaffdc34be31d0994bf02afdcc2056c053c",
-                "value": {
-<<<<<<< HEAD
-                    "__fixed__": "207.66240000"
-=======
-                    "__fixed__": "209.72160000"
->>>>>>> 842de373
-                }
-            },
-            {
-                "key": "currency.balances:b50727f7c30dd00659a6b551f91c66e01b44fbce03870988f75d183977a9933e",
-                "value": {
-                    "__fixed__": "0.7463"
-                }
-            },
-            {
-                "key": "currency.balances:b56ffbccf345275c8c3275ccec9ce6d91fbc20ade23f75ec6ad9438ee54b8206",
-                "value": {
-                    "__fixed__": "50.40631867539557483328"
-                }
-            },
-            {
-                "key": "currency.balances:b5f2cb2687aa7f606f5a43a643c1541d30277532918a4b29646e8c4c4351e659",
-                "value": {
-                    "__fixed__": "248.14400082077605404338"
-                }
-            },
-            {
                 "key": "currency.balances:b6504cf056e264a4c1932d5de6893d110db5459ab4f742eb415d98ed989bb988",
                 "value": {
                     "__fixed__": "7.0"
@@ -2907,15 +2588,6 @@
                 "key": "currency.balances:b6504cf056e264a4c1932d5de6893d110db5459ab4f742eb415d98ed989bb98d:con_multisend123",
                 "value": {
                     "__fixed__": "10000000000.0"
-<<<<<<< HEAD
-                }
-            },
-            {
-                "key": "currency.balances:b6fcced9d95cb27c53b1391e411477b3f4e0bf5f74303582fa3d918eec5ca806",
-                "value": {
-                    "__fixed__": "0.05493048493809005"
-=======
->>>>>>> 842de373
                 }
             },
             {
@@ -3124,60 +2796,51 @@
                 "key": "currency.balances:ca4ebdf557eae168bc5cabc85b98f1f43a4131faab877eef09b429e02d5175e5",
                 "value": {
                     "__fixed__": "168.2919"
-<<<<<<< HEAD
                 }
             },
             {
                 "key": "currency.balances:cbfce31c1845440660107587a3997789ee6d917332c646a6d03a6c6b990843a0",
                 "value": {
                     "__fixed__": "0.05493048493809005"
-=======
->>>>>>> 842de373
-                }
-            },
-            {
-                "key": "currency.balances:cbfce31c1845440660107587a3997789ee6d917332c646a6d03a6c6b990843a0",
+                }
+            },
+            {
+                "key": "currency.balances:cca4266e3f44f423b5053ba7b6e63f8f783736a13e4cca1bd81495dc72cc26ae",
+                "value": {
+                    "__fixed__": "500.0"
+                }
+            },
+            {
+                "key": "currency.balances:cdadd96ec902cdf73ec2d8439f4053cdeca7f04c851ede519438cac116ec8836",
+                "value": {
+                    "__fixed__": "2.381"
+                }
+            },
+            {
+                "key": "currency.balances:cdd9ecc3ffad0aee0ff16ea1bdab4fa5de9ce8e169f007c8988ad87e5125be65",
+                "value": {
+                    "__fixed__": "2.381"
+                }
+            },
+            {
+                "key": "currency.balances:cdff2cc4bce459cadf340af4cf0de40a16c9d0a2938e11c4693ce355977ccdaf",
+                "value": {
+                    "__fixed__": "1.435493507856006278"
+                }
+            },
+            {
+                "key": "currency.balances:ce4893155b0368895348fae914cd5fc4a2075ce341c8727553b2f8ae4618f516",
+                "value": {
+                    "__fixed__": "2.381"
+                }
+            },
+            {
+                "key": "currency.balances:cf879c201e9bd51f5f165c228e91911426fbf55c7e46fcada9a63b5cc365128f",
                 "value": {
                     "__fixed__": "0.05493048493809005"
                 }
             },
             {
-                "key": "currency.balances:cca4266e3f44f423b5053ba7b6e63f8f783736a13e4cca1bd81495dc72cc26ae",
-                "value": {
-                    "__fixed__": "500.0"
-                }
-            },
-            {
-                "key": "currency.balances:cdadd96ec902cdf73ec2d8439f4053cdeca7f04c851ede519438cac116ec8836",
-                "value": {
-                    "__fixed__": "2.381"
-                }
-            },
-            {
-                "key": "currency.balances:cdd9ecc3ffad0aee0ff16ea1bdab4fa5de9ce8e169f007c8988ad87e5125be65",
-                "value": {
-                    "__fixed__": "2.381"
-                }
-            },
-            {
-                "key": "currency.balances:cdff2cc4bce459cadf340af4cf0de40a16c9d0a2938e11c4693ce355977ccdaf",
-                "value": {
-                    "__fixed__": "1.435493507856006278"
-                }
-            },
-            {
-                "key": "currency.balances:ce4893155b0368895348fae914cd5fc4a2075ce341c8727553b2f8ae4618f516",
-                "value": {
-                    "__fixed__": "2.381"
-                }
-            },
-            {
-                "key": "currency.balances:cf879c201e9bd51f5f165c228e91911426fbf55c7e46fcada9a63b5cc365128f",
-                "value": {
-                    "__fixed__": "0.05493048493809005"
-                }
-            },
-            {
                 "key": "currency.balances:cfa27616be9ecafcc00210b9b31a54363717f04f564c8683b93962499033afe5",
                 "value": {
                     "__fixed__": "1.001702629151920584"
@@ -3276,11 +2939,7 @@
             {
                 "key": "currency.balances:db21a73137672f075f9a8ee142a1aa4839a5deb28ef03a10f3e7e16c87db8f24",
                 "value": {
-<<<<<<< HEAD
-                    "__fixed__": "207.66240000"
-=======
                     "__fixed__": "209.72160000"
->>>>>>> 842de373
                 }
             },
             {
@@ -3322,11 +2981,7 @@
             {
                 "key": "currency.balances:dff5d54d9c3cdb04d279c3c0a123d6a73a94e0725d7eac955fdf87298dbe45a6",
                 "value": {
-<<<<<<< HEAD
-                    "__fixed__": "208.66240000"
-=======
                     "__fixed__": "210.72160000"
->>>>>>> 842de373
                 }
             },
             {
@@ -3404,11 +3059,7 @@
             {
                 "key": "currency.balances:e9e8aad29ce8e94fd77d9c55582e5e0c57cf81c552ba61c0d4e34b0dc11fd931",
                 "value": {
-<<<<<<< HEAD
-                    "__fixed__": "862230.14272533893552038210"
-=======
                     "__fixed__": "862218.44272533893552038210"
->>>>>>> 842de373
                 }
             },
             {
@@ -3432,11 +3083,7 @@
             {
                 "key": "currency.balances:ee06a34cf08bf72ce592d26d36b90c79daba2829ba9634992d034318160d49f9",
                 "value": {
-<<<<<<< HEAD
-                    "__fixed__": "26.05400000"
-=======
                     "__fixed__": "27.34100000"
->>>>>>> 842de373
                 }
             },
             {
