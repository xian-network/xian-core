--- conflicted
+++ resolved
@@ -97,9 +97,5 @@
     parser.add_argument('-k', '--key', type=str, required=False)
     parser.add_argument('--output-path', type=str, required=False)
     args = parser.parse_args()
-<<<<<<< HEAD
-    output_path = Path(args.output_path) if args.output_path is not None else Path("./")
-=======
     output_path = Path(args.output_path) if args.output_path is not None else Path.cwd()
->>>>>>> d329f327
     main(args.key, output_path)