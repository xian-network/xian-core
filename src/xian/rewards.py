import decimal
<<<<<<< HEAD
from collections import defaultdict
import xian.constants as c

=======
import xian.constants as c
from collections import defaultdict
from loguru import logger


>>>>>>> e4cad422
class RewardsHandler:
    
    def __init__(self, client):
        self.client = client
    
    def calculate_participant_reward(self, participant_ratio, number_of_participants, total_stamps_to_split):
        number_of_participants = number_of_participants if number_of_participants != 0 else 1
        try:
            if isinstance(participant_ratio, dict):
                participant_ratio = participant_ratio["__fixed__"]
            reward = (decimal.Decimal(str(participant_ratio)) / number_of_participants) * decimal.Decimal(str(total_stamps_to_split))
            rounded_reward = round(reward, c.DUST_EXPONENT)
        except Exception as e:
<<<<<<< HEAD
            print(f"Error in calculating reward: {e}")
=======
            logger.error(f"Error in calculating reward: {e}")
>>>>>>> e4cad422
            rounded_reward = 0
        return rounded_reward
    
    def find_developer_and_reward(self, total_stamps_to_split, contract, developer_ratio):
        if isinstance(developer_ratio, dict):
            developer_ratio = developer_ratio["__fixed__"]
        if not isinstance(developer_ratio, decimal.Decimal):
            developer_ratio = decimal.Decimal(str(developer_ratio))
        
        send_map = defaultdict(lambda: 0)
        recipient = self.client.get_var(contract=contract, variable="__developer__")
        send_map[recipient] += total_stamps_to_split * developer_ratio
        send_map[recipient] /= len(send_map)
        return send_map
    
    def calculate_tx_output_rewards(self, total_stamps_to_split, contract):
        if not self.client.raw_driver.get("rewards"):
            return 0, 0, {}
        try:
            master_ratio, burn_ratio, foundation_ratio, developer_ratio = self.client.get_var(contract="rewards", variable="S", arguments=["value"])
        except TypeError:
            raise NotImplementedError("Driver could not get value for key rewards.S:value. Try setting up rewards.")
        
        master_reward = self.calculate_participant_reward(
            participant_ratio=master_ratio,
            number_of_participants=len(self.client.get_var(contract="masternodes", variable="S", arguments=["members"])),
            total_stamps_to_split=total_stamps_to_split
        )
        
        foundation_reward = self.calculate_participant_reward(
            participant_ratio=foundation_ratio,
            number_of_participants=1,
            total_stamps_to_split=total_stamps_to_split
        )
        
        developer_mapping = self.find_developer_and_reward(
            total_stamps_to_split=total_stamps_to_split,
            contract=contract,
            developer_ratio=developer_ratio
        )
        
        return master_reward, foundation_reward, developer_mapping
    
    def distribute_rewards(self, stamp_rewards_amount, stamp_rewards_contract):
        if not self.client.raw_driver.get("rewards") or stamp_rewards_amount <= 0:
            return []
        
        driver = self.client.raw_driver
        master_reward, foundation_reward, developer_mapping = self.calculate_tx_output_rewards(
            total_stamps_to_split=stamp_rewards_amount,
            contract=stamp_rewards_contract
        )
        
        stamp_cost = driver.get("stamp_cost.S:value")
        master_reward /= stamp_cost
        foundation_reward /= stamp_cost
        
        rewards = self._distribute_masternode_rewards(driver, master_reward)
        rewards.append(self._distribute_foundation_reward(driver, foundation_reward))
        rewards.extend(self._distribute_developer_rewards(driver, developer_mapping, stamp_cost))
        
        return rewards
    
    def _distribute_masternode_rewards(self, driver, master_reward):
        rewards = []
        for m in driver.get("masternodes.S:members"):
            m_balance = driver.get(f"currency.balances:{m}") or 0
            m_balance_after = round(m_balance + master_reward, c.DUST_EXPONENT)
            rewards.append(driver.set(f"currency.balances:{m}", m_balance_after))
        return rewards
    
    def _distribute_foundation_reward(self, driver, foundation_reward):
        foundation_wallet = driver.get("foundation.owner")
        foundation_balance = driver.get(f"currency.balances:{foundation_wallet}") or 0
        foundation_balance_after = round(foundation_balance + foundation_reward, c.DUST_EXPONENT)
        return driver.set(f"currency.balances:{foundation_wallet}", foundation_balance_after)
    
    def _distribute_developer_rewards(self, driver, developer_mapping, stamp_cost):
        rewards = []
        for recipient, amount in developer_mapping.items():
            if recipient == "sys" or recipient is None:
                recipient = driver.get("foundation.owner")
            dev_reward = round(amount / stamp_cost, c.DUST_EXPONENT)
            recipient_balance = driver.get(f"currency.balances:{recipient}") or 0
            recipient_balance_after = round(recipient_balance + dev_reward, c.DUST_EXPONENT)
            rewards.append(driver.set(f"currency.balances:{recipient}", recipient_balance_after))
        return rewards
    
    def distribute_static_rewards(self, master_reward, foundation_reward):
        rewards = []
        driver = self.client.raw_driver
        
        rewards.extend(self._distribute_masternode_rewards(driver, master_reward))
        rewards.append(self._distribute_foundation_reward(driver, foundation_reward))
        
        return rewards<|MERGE_RESOLUTION|>--- conflicted
+++ resolved
@@ -1,15 +1,9 @@
 import decimal
-<<<<<<< HEAD
-from collections import defaultdict
-import xian.constants as c
-
-=======
 import xian.constants as c
 from collections import defaultdict
 from loguru import logger
 
 
->>>>>>> e4cad422
 class RewardsHandler:
     
     def __init__(self, client):
@@ -23,11 +17,7 @@
             reward = (decimal.Decimal(str(participant_ratio)) / number_of_participants) * decimal.Decimal(str(total_stamps_to_split))
             rounded_reward = round(reward, c.DUST_EXPONENT)
         except Exception as e:
-<<<<<<< HEAD
-            print(f"Error in calculating reward: {e}")
-=======
             logger.error(f"Error in calculating reward: {e}")
->>>>>>> e4cad422
             rounded_reward = 0
         return rounded_reward
     
