--- conflicted
+++ resolved
@@ -91,18 +91,10 @@
 	pip install -e ./contracting
 	pip install -e .
 
-<<<<<<< HEAD
-make pull-and-install:
-	cd ./lamden && git pull && cd ..
-	cd ./contracting && git pull && cd ..
-	git pull
-	make install-abci
+make du:
+	make down
+	make up
 
-make du:
-	make tn-down
-	make tn-up
-=======
 pull-and-install:
 	make pull
-	make install
->>>>>>> b426045e
+	make install